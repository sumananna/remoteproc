/*
 * Copyright (c) 2015 Oracle.  All rights reserved.
 * Copyright (c) 2003-2007 Network Appliance, Inc. All rights reserved.
 */

/* Lightweight memory registration using Fast Registration Work
 * Requests (FRWR). Also referred to sometimes as FRMR mode.
 *
 * FRWR features ordered asynchronous registration and deregistration
 * of arbitrarily sized memory regions. This is the fastest and safest
 * but most complex memory registration mode.
 */

/* Normal operation
 *
 * A Memory Region is prepared for RDMA READ or WRITE using a FAST_REG
 * Work Request (frmr_op_map). When the RDMA operation is finished, this
 * Memory Region is invalidated using a LOCAL_INV Work Request
 * (frmr_op_unmap).
 *
 * Typically these Work Requests are not signaled, and neither are RDMA
 * SEND Work Requests (with the exception of signaling occasionally to
 * prevent provider work queue overflows). This greatly reduces HCA
 * interrupt workload.
 *
 * As an optimization, frwr_op_unmap marks MRs INVALID before the
 * LOCAL_INV WR is posted. If posting succeeds, the MR is placed on
 * rb_mws immediately so that no work (like managing a linked list
 * under a spinlock) is needed in the completion upcall.
 *
 * But this means that frwr_op_map() can occasionally encounter an MR
 * that is INVALID but the LOCAL_INV WR has not completed. Work Queue
 * ordering prevents a subsequent FAST_REG WR from executing against
 * that MR while it is still being invalidated.
 */

/* Transport recovery
 *
 * ->op_map and the transport connect worker cannot run at the same
 * time, but ->op_unmap can fire while the transport connect worker
 * is running. Thus MR recovery is handled in ->op_map, to guarantee
 * that recovered MRs are owned by a sending RPC, and not one where
 * ->op_unmap could fire at the same time transport reconnect is
 * being done.
 *
 * When the underlying transport disconnects, MRs are left in one of
 * three states:
 *
 * INVALID:	The MR was not in use before the QP entered ERROR state.
 *		(Or, the LOCAL_INV WR has not completed or flushed yet).
 *
 * STALE:	The MR was being registered or unregistered when the QP
 *		entered ERROR state, and the pending WR was flushed.
 *
 * VALID:	The MR was registered before the QP entered ERROR state.
 *
 * When frwr_op_map encounters STALE and VALID MRs, they are recovered
 * with ib_dereg_mr and then are re-initialized. Beause MR recovery
 * allocates fresh resources, it is deferred to a workqueue, and the
 * recovered MRs are placed back on the rb_mws list when recovery is
 * complete. frwr_op_map allocates another MR for the current RPC while
 * the broken MR is reset.
 *
 * To ensure that frwr_op_map doesn't encounter an MR that is marked
 * INVALID but that is about to be flushed due to a previous transport
 * disconnect, the transport connect worker attempts to drain all
 * pending send queue WRs before the transport is reconnected.
 */

#include "xprt_rdma.h"

#if IS_ENABLED(CONFIG_SUNRPC_DEBUG)
# define RPCDBG_FACILITY	RPCDBG_TRANS
#endif

static struct workqueue_struct *frwr_recovery_wq;

#define FRWR_RECOVERY_WQ_FLAGS		(WQ_UNBOUND | WQ_MEM_RECLAIM)

int
frwr_alloc_recovery_wq(void)
{
	frwr_recovery_wq = alloc_workqueue("frwr_recovery",
					   FRWR_RECOVERY_WQ_FLAGS, 0);
	return !frwr_recovery_wq ? -ENOMEM : 0;
}

void
frwr_destroy_recovery_wq(void)
{
	struct workqueue_struct *wq;

	if (!frwr_recovery_wq)
		return;

	wq = frwr_recovery_wq;
	frwr_recovery_wq = NULL;
	destroy_workqueue(wq);
}

static int
__frwr_reset_mr(struct rpcrdma_ia *ia, struct rpcrdma_mw *r)
{
	struct rpcrdma_frmr *f = &r->frmr;
	int rc;

	rc = ib_dereg_mr(f->fr_mr);
	if (rc) {
		pr_warn("rpcrdma: ib_dereg_mr status %d, frwr %p orphaned\n",
			rc, r);
		return rc;
	}

	f->fr_mr = ib_alloc_mr(ia->ri_pd, IB_MR_TYPE_MEM_REG,
			       ia->ri_max_frmr_depth);
	if (IS_ERR(f->fr_mr)) {
		pr_warn("rpcrdma: ib_alloc_mr status %ld, frwr %p orphaned\n",
			PTR_ERR(f->fr_mr), r);
		return PTR_ERR(f->fr_mr);
	}

	dprintk("RPC:       %s: recovered FRMR %p\n", __func__, r);
	f->fr_state = FRMR_IS_INVALID;
	return 0;
}

static void
__frwr_reset_and_unmap(struct rpcrdma_xprt *r_xprt, struct rpcrdma_mw *mw)
{
	struct rpcrdma_ia *ia = &r_xprt->rx_ia;
	struct rpcrdma_frmr *f = &mw->frmr;
	int rc;

	rc = __frwr_reset_mr(ia, mw);
	ib_dma_unmap_sg(ia->ri_device, f->fr_sg, f->fr_nents, f->fr_dir);
	if (rc)
		return;

	rpcrdma_put_mw(r_xprt, mw);
}

/* Deferred reset of a single FRMR. Generate a fresh rkey by
 * replacing the MR.
 *
 * There's no recovery if this fails. The FRMR is abandoned, but
 * remains in rb_all. It will be cleaned up when the transport is
 * destroyed.
 */
static void
__frwr_recovery_worker(struct work_struct *work)
{
	struct rpcrdma_mw *r = container_of(work, struct rpcrdma_mw,
					    mw_work);

	__frwr_reset_and_unmap(r->mw_xprt, r);
	return;
}

/* A broken MR was discovered in a context that can't sleep.
 * Defer recovery to the recovery worker.
 */
static void
__frwr_queue_recovery(struct rpcrdma_mw *r)
{
	INIT_WORK(&r->mw_work, __frwr_recovery_worker);
	queue_work(frwr_recovery_wq, &r->mw_work);
}

static int
__frwr_init(struct rpcrdma_mw *r, struct ib_pd *pd, struct ib_device *device,
	    unsigned int depth)
{
	struct rpcrdma_frmr *f = &r->frmr;
	int rc;

	f->fr_mr = ib_alloc_mr(pd, IB_MR_TYPE_MEM_REG, depth);
	if (IS_ERR(f->fr_mr))
		goto out_mr_err;

	f->fr_sg = kcalloc(depth, sizeof(*f->fr_sg), GFP_KERNEL);
	if (!f->fr_sg)
		goto out_list_err;

	sg_init_table(f->fr_sg, depth);

	init_completion(&f->fr_linv_done);

	return 0;

out_mr_err:
	rc = PTR_ERR(f->fr_mr);
	dprintk("RPC:       %s: ib_alloc_mr status %i\n",
		__func__, rc);
	return rc;

out_list_err:
	rc = -ENOMEM;
	dprintk("RPC:       %s: sg allocation failure\n",
		__func__);
	ib_dereg_mr(f->fr_mr);
	return rc;
}

static void
__frwr_release(struct rpcrdma_mw *r)
{
	int rc;

	rc = ib_dereg_mr(r->frmr.fr_mr);
	if (rc)
		dprintk("RPC:       %s: ib_dereg_mr status %i\n",
			__func__, rc);
	kfree(r->frmr.fr_sg);
}

static int
frwr_op_open(struct rpcrdma_ia *ia, struct rpcrdma_ep *ep,
	     struct rpcrdma_create_data_internal *cdata)
{
	int depth, delta;

	ia->ri_max_frmr_depth =
			min_t(unsigned int, RPCRDMA_MAX_DATA_SEGS,
			      ia->ri_device->attrs.max_fast_reg_page_list_len);
	dprintk("RPC:       %s: device's max FR page list len = %u\n",
		__func__, ia->ri_max_frmr_depth);

	/* Add room for frmr register and invalidate WRs.
	 * 1. FRMR reg WR for head
	 * 2. FRMR invalidate WR for head
	 * 3. N FRMR reg WRs for pagelist
	 * 4. N FRMR invalidate WRs for pagelist
	 * 5. FRMR reg WR for tail
	 * 6. FRMR invalidate WR for tail
	 * 7. The RDMA_SEND WR
	 */
	depth = 7;

	/* Calculate N if the device max FRMR depth is smaller than
	 * RPCRDMA_MAX_DATA_SEGS.
	 */
	if (ia->ri_max_frmr_depth < RPCRDMA_MAX_DATA_SEGS) {
		delta = RPCRDMA_MAX_DATA_SEGS - ia->ri_max_frmr_depth;
		do {
			depth += 2; /* FRMR reg + invalidate */
			delta -= ia->ri_max_frmr_depth;
		} while (delta > 0);
	}

	ep->rep_attr.cap.max_send_wr *= depth;
	if (ep->rep_attr.cap.max_send_wr > ia->ri_device->attrs.max_qp_wr) {
		cdata->max_requests = ia->ri_device->attrs.max_qp_wr / depth;
		if (!cdata->max_requests)
			return -EINVAL;
		ep->rep_attr.cap.max_send_wr = cdata->max_requests *
					       depth;
	}

	rpcrdma_set_max_header_sizes(ia, cdata, max_t(unsigned int, 1,
						      RPCRDMA_MAX_DATA_SEGS /
						      ia->ri_max_frmr_depth));
	return 0;
}

/* FRWR mode conveys a list of pages per chunk segment. The
 * maximum length of that list is the FRWR page list depth.
 */
static size_t
frwr_op_maxpages(struct rpcrdma_xprt *r_xprt)
{
	struct rpcrdma_ia *ia = &r_xprt->rx_ia;

	return min_t(unsigned int, RPCRDMA_MAX_DATA_SEGS,
		     RPCRDMA_MAX_HDR_SEGS * ia->ri_max_frmr_depth);
}

static void
__frwr_sendcompletion_flush(struct ib_wc *wc, struct rpcrdma_frmr *frmr,
			    const char *wr)
{
	frmr->fr_state = FRMR_IS_STALE;
	if (wc->status != IB_WC_WR_FLUSH_ERR)
		pr_err("rpcrdma: %s: %s (%u/0x%x)\n",
		       wr, ib_wc_status_msg(wc->status),
		       wc->status, wc->vendor_err);
}

/**
 * frwr_wc_fastreg - Invoked by RDMA provider for each polled FastReg WC
 * @cq:	completion queue (ignored)
 * @wc:	completed WR
 *
 */
static void
frwr_wc_fastreg(struct ib_cq *cq, struct ib_wc *wc)
{
	struct rpcrdma_frmr *frmr;
	struct ib_cqe *cqe;

	/* WARNING: Only wr_cqe and status are reliable at this point */
	if (wc->status != IB_WC_SUCCESS) {
		cqe = wc->wr_cqe;
		frmr = container_of(cqe, struct rpcrdma_frmr, fr_cqe);
		__frwr_sendcompletion_flush(wc, frmr, "fastreg");
	}
}

/**
 * frwr_wc_localinv - Invoked by RDMA provider for each polled LocalInv WC
 * @cq:	completion queue (ignored)
 * @wc:	completed WR
 *
 */
static void
frwr_wc_localinv(struct ib_cq *cq, struct ib_wc *wc)
{
	struct rpcrdma_frmr *frmr;
	struct ib_cqe *cqe;

	/* WARNING: Only wr_cqe and status are reliable at this point */
	if (wc->status != IB_WC_SUCCESS) {
		cqe = wc->wr_cqe;
		frmr = container_of(cqe, struct rpcrdma_frmr, fr_cqe);
		__frwr_sendcompletion_flush(wc, frmr, "localinv");
	}
}

/**
 * frwr_wc_localinv - Invoked by RDMA provider for each polled LocalInv WC
 * @cq:	completion queue (ignored)
 * @wc:	completed WR
 *
 * Awaken anyone waiting for an MR to finish being fenced.
 */
static void
frwr_wc_localinv_wake(struct ib_cq *cq, struct ib_wc *wc)
{
	struct rpcrdma_frmr *frmr;
	struct ib_cqe *cqe;

	/* WARNING: Only wr_cqe and status are reliable at this point */
	cqe = wc->wr_cqe;
	frmr = container_of(cqe, struct rpcrdma_frmr, fr_cqe);
	if (wc->status != IB_WC_SUCCESS)
		__frwr_sendcompletion_flush(wc, frmr, "localinv");
	complete_all(&frmr->fr_linv_done);
}

static int
frwr_op_init(struct rpcrdma_xprt *r_xprt)
{
	struct rpcrdma_buffer *buf = &r_xprt->rx_buf;
	struct ib_device *device = r_xprt->rx_ia.ri_device;
	unsigned int depth = r_xprt->rx_ia.ri_max_frmr_depth;
	struct ib_pd *pd = r_xprt->rx_ia.ri_pd;
	int i;

	spin_lock_init(&buf->rb_mwlock);
	INIT_LIST_HEAD(&buf->rb_mws);
	INIT_LIST_HEAD(&buf->rb_all);

	i = max_t(int, RPCRDMA_MAX_DATA_SEGS / depth, 1);
	i += 2;				/* head + tail */
	i *= buf->rb_max_requests;	/* one set for each RPC slot */
	dprintk("RPC:       %s: initalizing %d FRMRs\n", __func__, i);

	while (i--) {
		struct rpcrdma_mw *r;
		int rc;

		r = kzalloc(sizeof(*r), GFP_KERNEL);
		if (!r)
			return -ENOMEM;

		rc = __frwr_init(r, pd, device, depth);
		if (rc) {
			kfree(r);
			return rc;
		}

		r->mw_xprt = r_xprt;
		list_add(&r->mw_list, &buf->rb_mws);
		list_add(&r->mw_all, &buf->rb_all);
	}

	return 0;
}

/* Post a FAST_REG Work Request to register a memory region
 * for remote access via RDMA READ or RDMA WRITE.
 */
static int
frwr_op_map(struct rpcrdma_xprt *r_xprt, struct rpcrdma_mr_seg *seg,
	    int nsegs, bool writing)
{
	struct rpcrdma_ia *ia = &r_xprt->rx_ia;
	struct ib_device *device = ia->ri_device;
	enum dma_data_direction direction = rpcrdma_data_dir(writing);
	struct rpcrdma_mr_seg *seg1 = seg;
	struct rpcrdma_mw *mw;
	struct rpcrdma_frmr *frmr;
	struct ib_mr *mr;
	struct ib_reg_wr *reg_wr;
	struct ib_send_wr *bad_wr;
	int rc, i, n, dma_nents;
	u8 key;

	mw = seg1->rl_mw;
	seg1->rl_mw = NULL;
	do {
		if (mw)
			__frwr_queue_recovery(mw);
		mw = rpcrdma_get_mw(r_xprt);
		if (!mw)
			return -ENOMEM;
	} while (mw->frmr.fr_state != FRMR_IS_INVALID);
	frmr = &mw->frmr;
	frmr->fr_state = FRMR_IS_VALID;
	mr = frmr->fr_mr;
	reg_wr = &frmr->fr_regwr;

	if (nsegs > ia->ri_max_frmr_depth)
		nsegs = ia->ri_max_frmr_depth;

	for (i = 0; i < nsegs;) {
		if (seg->mr_page)
			sg_set_page(&frmr->fr_sg[i],
				    seg->mr_page,
				    seg->mr_len,
				    offset_in_page(seg->mr_offset));
		else
			sg_set_buf(&frmr->fr_sg[i], seg->mr_offset,
				   seg->mr_len);

		++seg;
		++i;

		/* Check for holes */
		if ((i < nsegs && offset_in_page(seg->mr_offset)) ||
		    offset_in_page((seg-1)->mr_offset + (seg-1)->mr_len))
			break;
	}
	frmr->fr_nents = i;
	frmr->fr_dir = direction;

	dma_nents = ib_dma_map_sg(device, frmr->fr_sg, frmr->fr_nents, direction);
	if (!dma_nents) {
		pr_err("RPC:       %s: failed to dma map sg %p sg_nents %u\n",
		       __func__, frmr->fr_sg, frmr->fr_nents);
		return -ENOMEM;
	}

<<<<<<< HEAD
	n = ib_map_mr_sg(mr, frmr->sg, frmr->sg_nents, NULL, PAGE_SIZE);
	if (unlikely(n != frmr->sg_nents)) {
=======
	n = ib_map_mr_sg(mr, frmr->fr_sg, frmr->fr_nents, PAGE_SIZE);
	if (unlikely(n != frmr->fr_nents)) {
>>>>>>> c7d73af2
		pr_err("RPC:       %s: failed to map mr %p (%u/%u)\n",
		       __func__, frmr->fr_mr, n, frmr->fr_nents);
		rc = n < 0 ? n : -EINVAL;
		goto out_senderr;
	}

	dprintk("RPC:       %s: Using frmr %p to map %u segments (%u bytes)\n",
		__func__, mw, frmr->fr_nents, mr->length);

	key = (u8)(mr->rkey & 0x000000FF);
	ib_update_fast_reg_key(mr, ++key);

	reg_wr->wr.next = NULL;
	reg_wr->wr.opcode = IB_WR_REG_MR;
	frmr->fr_cqe.done = frwr_wc_fastreg;
	reg_wr->wr.wr_cqe = &frmr->fr_cqe;
	reg_wr->wr.num_sge = 0;
	reg_wr->wr.send_flags = 0;
	reg_wr->mr = mr;
	reg_wr->key = mr->rkey;
	reg_wr->access = writing ?
			 IB_ACCESS_REMOTE_WRITE | IB_ACCESS_LOCAL_WRITE :
			 IB_ACCESS_REMOTE_READ;

	DECR_CQCOUNT(&r_xprt->rx_ep);
	rc = ib_post_send(ia->ri_id->qp, &reg_wr->wr, &bad_wr);
	if (rc)
		goto out_senderr;

	seg1->rl_mw = mw;
	seg1->mr_rkey = mr->rkey;
	seg1->mr_base = mr->iova;
	seg1->mr_nsegs = frmr->fr_nents;
	seg1->mr_len = mr->length;

	return frmr->fr_nents;

out_senderr:
	dprintk("RPC:       %s: ib_post_send status %i\n", __func__, rc);
	__frwr_queue_recovery(mw);
	return rc;
}

static struct ib_send_wr *
__frwr_prepare_linv_wr(struct rpcrdma_mr_seg *seg)
{
	struct rpcrdma_mw *mw = seg->rl_mw;
	struct rpcrdma_frmr *f = &mw->frmr;
	struct ib_send_wr *invalidate_wr;

	f->fr_state = FRMR_IS_INVALID;
	invalidate_wr = &f->fr_invwr;

	memset(invalidate_wr, 0, sizeof(*invalidate_wr));
	f->fr_cqe.done = frwr_wc_localinv;
	invalidate_wr->wr_cqe = &f->fr_cqe;
	invalidate_wr->opcode = IB_WR_LOCAL_INV;
	invalidate_wr->ex.invalidate_rkey = f->fr_mr->rkey;

	return invalidate_wr;
}

/* Invalidate all memory regions that were registered for "req".
 *
 * Sleeps until it is safe for the host CPU to access the
 * previously mapped memory regions.
 */
static void
frwr_op_unmap_sync(struct rpcrdma_xprt *r_xprt, struct rpcrdma_req *req)
{
	struct ib_send_wr *invalidate_wrs, *pos, *prev, *bad_wr;
	struct rpcrdma_ia *ia = &r_xprt->rx_ia;
	struct rpcrdma_mr_seg *seg;
	unsigned int i, nchunks;
	struct rpcrdma_frmr *f;
	struct rpcrdma_mw *mw;
	int rc;

	dprintk("RPC:       %s: req %p\n", __func__, req);

	/* ORDER: Invalidate all of the req's MRs first
	 *
	 * Chain the LOCAL_INV Work Requests and post them with
	 * a single ib_post_send() call.
	 */
	invalidate_wrs = pos = prev = NULL;
	seg = NULL;
	for (i = 0, nchunks = req->rl_nchunks; nchunks; nchunks--) {
		seg = &req->rl_segments[i];

		pos = __frwr_prepare_linv_wr(seg);

		if (!invalidate_wrs)
			invalidate_wrs = pos;
		else
			prev->next = pos;
		prev = pos;

		i += seg->mr_nsegs;
	}
	f = &seg->rl_mw->frmr;

	/* Strong send queue ordering guarantees that when the
	 * last WR in the chain completes, all WRs in the chain
	 * are complete.
	 */
	f->fr_invwr.send_flags = IB_SEND_SIGNALED;
	f->fr_cqe.done = frwr_wc_localinv_wake;
	reinit_completion(&f->fr_linv_done);
	INIT_CQCOUNT(&r_xprt->rx_ep);

	/* Transport disconnect drains the receive CQ before it
	 * replaces the QP. The RPC reply handler won't call us
	 * unless ri_id->qp is a valid pointer.
	 */
	rc = ib_post_send(ia->ri_id->qp, invalidate_wrs, &bad_wr);
	if (rc)
		goto reset_mrs;

	wait_for_completion(&f->fr_linv_done);

	/* ORDER: Now DMA unmap all of the req's MRs, and return
	 * them to the free MW list.
	 */
unmap:
	for (i = 0, nchunks = req->rl_nchunks; nchunks; nchunks--) {
		seg = &req->rl_segments[i];
		mw = seg->rl_mw;
		seg->rl_mw = NULL;

		ib_dma_unmap_sg(ia->ri_device, f->fr_sg, f->fr_nents,
				f->fr_dir);
		rpcrdma_put_mw(r_xprt, mw);

		i += seg->mr_nsegs;
		seg->mr_nsegs = 0;
	}

	req->rl_nchunks = 0;
	return;

reset_mrs:
	pr_warn("%s: ib_post_send failed %i\n", __func__, rc);

	/* Find and reset the MRs in the LOCAL_INV WRs that did not
	 * get posted. This is synchronous, and slow.
	 */
	for (i = 0, nchunks = req->rl_nchunks; nchunks; nchunks--) {
		seg = &req->rl_segments[i];
		mw = seg->rl_mw;
		f = &mw->frmr;

		if (mw->frmr.fr_mr->rkey == bad_wr->ex.invalidate_rkey) {
			__frwr_reset_mr(ia, mw);
			bad_wr = bad_wr->next;
		}

		i += seg->mr_nsegs;
	}
	goto unmap;
}

/* Use a slow, safe mechanism to invalidate all memory regions
 * that were registered for "req".
 */
static void
frwr_op_unmap_safe(struct rpcrdma_xprt *r_xprt, struct rpcrdma_req *req,
		   bool sync)
{
	struct rpcrdma_mr_seg *seg;
	struct rpcrdma_mw *mw;
	unsigned int i;

	for (i = 0; req->rl_nchunks; req->rl_nchunks--) {
		seg = &req->rl_segments[i];
		mw = seg->rl_mw;

		if (sync)
			__frwr_reset_and_unmap(r_xprt, mw);
		else
			__frwr_queue_recovery(mw);

		i += seg->mr_nsegs;
		seg->mr_nsegs = 0;
		seg->rl_mw = NULL;
	}
}

static void
frwr_op_destroy(struct rpcrdma_buffer *buf)
{
	struct rpcrdma_mw *r;

	/* Ensure stale MWs for "buf" are no longer in flight */
	flush_workqueue(frwr_recovery_wq);

	while (!list_empty(&buf->rb_all)) {
		r = list_entry(buf->rb_all.next, struct rpcrdma_mw, mw_all);
		list_del(&r->mw_all);
		__frwr_release(r);
		kfree(r);
	}
}

const struct rpcrdma_memreg_ops rpcrdma_frwr_memreg_ops = {
	.ro_map				= frwr_op_map,
	.ro_unmap_sync			= frwr_op_unmap_sync,
	.ro_unmap_safe			= frwr_op_unmap_safe,
	.ro_open			= frwr_op_open,
	.ro_maxpages			= frwr_op_maxpages,
	.ro_init			= frwr_op_init,
	.ro_destroy			= frwr_op_destroy,
	.ro_displayname			= "frwr",
};<|MERGE_RESOLUTION|>--- conflicted
+++ resolved
@@ -450,13 +450,8 @@
 		return -ENOMEM;
 	}
 
-<<<<<<< HEAD
-	n = ib_map_mr_sg(mr, frmr->sg, frmr->sg_nents, NULL, PAGE_SIZE);
-	if (unlikely(n != frmr->sg_nents)) {
-=======
-	n = ib_map_mr_sg(mr, frmr->fr_sg, frmr->fr_nents, PAGE_SIZE);
+	n = ib_map_mr_sg(mr, frmr->fr_sg, frmr->fr_nents, NULL, PAGE_SIZE);
 	if (unlikely(n != frmr->fr_nents)) {
->>>>>>> c7d73af2
 		pr_err("RPC:       %s: failed to map mr %p (%u/%u)\n",
 		       __func__, frmr->fr_mr, n, frmr->fr_nents);
 		rc = n < 0 ? n : -EINVAL;
