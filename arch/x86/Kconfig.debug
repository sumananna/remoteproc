menu "Kernel hacking"

config TRACE_IRQFLAGS_SUPPORT
	def_bool y

source "lib/Kconfig.debug"

config STRICT_DEVMEM
	bool "Filter access to /dev/mem"
	---help---
	  If this option is disabled, you allow userspace (root) access to all
	  of memory, including kernel and userspace memory. Accidental
	  access to this is obviously disastrous, but specific access can
	  be used by people debugging the kernel. Note that with PAT support
	  enabled, even in this case there are restrictions on /dev/mem
	  use due to the cache aliasing requirements.

	  If this option is switched on, the /dev/mem file only allows
	  userspace access to PCI space and the BIOS code and data regions.
	  This is sufficient for dosemu and X and all common users of
	  /dev/mem.

	  If in doubt, say Y.

config X86_VERBOSE_BOOTUP
	bool "Enable verbose x86 bootup info messages"
	default y
	---help---
	  Enables the informational output from the decompression stage
	  (e.g. bzImage) of the boot. If you disable this you will still
	  see errors. Disable this if you want silent bootup.

config EARLY_PRINTK
	bool "Early printk" if EXPERT
	default y
	---help---
	  Write kernel log output directly into the VGA buffer or to a serial
	  port.

	  This is useful for kernel debugging when your machine crashes very
	  early before the console code is initialized. For normal operation
	  it is not recommended because it looks ugly and doesn't cooperate
	  with klogd/syslogd or the X server. You should normally N here,
	  unless you want to debug such a crash.

config EARLY_PRINTK_DBGP
	bool "Early printk via EHCI debug port"
	depends on EARLY_PRINTK && PCI
	---help---
	  Write kernel log output directly into the EHCI debug port.

	  This is useful for kernel debugging when your machine crashes very
	  early before the console code is initialized. For normal operation
	  it is not recommended because it looks ugly and doesn't cooperate
	  with klogd/syslogd or the X server. You should normally N here,
	  unless you want to debug such a crash. You need usb debug device.

config EARLY_PRINTK_EFI
	bool "Early printk via the EFI framebuffer"
	depends on EFI && EARLY_PRINTK
	select FONT_SUPPORT
	---help---
	  Write kernel log output directly into the EFI framebuffer.

	  This is useful for kernel debugging when your machine crashes very
	  early before the console code is initialized.

config X86_PTDUMP
	bool "Export kernel pagetable layout to userspace via debugfs"
	depends on DEBUG_KERNEL
	select DEBUG_FS
	---help---
	  Say Y here if you want to show the kernel pagetable layout in a
	  debugfs file. This information is only useful for kernel developers
	  who are working in architecture specific areas of the kernel.
	  It is probably not a good idea to enable this feature in a production
	  kernel.
	  If in doubt, say "N"

config EFI_PGT_DUMP
	bool "Dump the EFI pagetable"
	depends on EFI && X86_PTDUMP
	---help---
	  Enable this if you want to dump the EFI page table before
	  enabling virtual mode. This can be used to debug miscellaneous
	  issues with the mapping of the EFI runtime regions into that
	  table.

config DEBUG_RODATA
	bool "Write protect kernel read-only data structures"
	default y
	depends on DEBUG_KERNEL
	---help---
	  Mark the kernel read-only data as write-protected in the pagetables,
	  in order to catch accidental (and incorrect) writes to such const
	  data. This is recommended so that we can catch kernel bugs sooner.
	  If in doubt, say "Y".

config DEBUG_RODATA_TEST
	bool "Testcase for the DEBUG_RODATA feature"
	depends on DEBUG_RODATA
	default y
	---help---
	  This option enables a testcase for the DEBUG_RODATA
	  feature as well as for the change_page_attr() infrastructure.
	  If in doubt, say "N"

config DEBUG_SET_MODULE_RONX
	bool "Set loadable kernel module data as NX and text as RO"
	depends on MODULES
	---help---
	  This option helps catch unintended modifications to loadable
	  kernel module's text and read-only data. It also prevents execution
	  of module data. Such protection may interfere with run-time code
	  patching and dynamic kernel tracing - and they might also protect
	  against certain classes of kernel exploits.
	  If in doubt, say "N".

config DEBUG_NX_TEST
	tristate "Testcase for the NX non-executable stack feature"
	depends on DEBUG_KERNEL && m
	---help---
	  This option enables a testcase for the CPU NX capability
	  and the software setup of this feature.
	  If in doubt, say "N"

config DOUBLEFAULT
	default y
	bool "Enable doublefault exception handler" if EXPERT
	---help---
	  This option allows trapping of rare doublefault exceptions that
	  would otherwise cause a system to silently reboot. Disabling this
	  option saves about 4k and might cause you much additional grey
	  hair.

config DEBUG_TLBFLUSH
	bool "Set upper limit of TLB entries to flush one-by-one"
	depends on DEBUG_KERNEL
	---help---

	X86-only for now.

	This option allows the user to tune the amount of TLB entries the
	kernel flushes one-by-one instead of doing a full TLB flush. In
	certain situations, the former is cheaper. This is controlled by the
	tlb_flushall_shift knob under /sys/kernel/debug/x86. If you set it
	to -1, the code flushes the whole TLB unconditionally. Otherwise,
	for positive values of it, the kernel will use single TLB entry
	invalidating instructions according to the following formula:

	flush_entries <= active_tlb_entries / 2^tlb_flushall_shift

	If in doubt, say "N".

config IOMMU_DEBUG
	bool "Enable IOMMU debugging"
	depends on GART_IOMMU && DEBUG_KERNEL
	depends on X86_64
	---help---
	  Force the IOMMU to on even when you have less than 4GB of
	  memory and add debugging code. On overflow always panic. And
	  allow to enable IOMMU leak tracing. Can be disabled at boot
	  time with iommu=noforce. This will also enable scatter gather
	  list merging.  Currently not recommended for production
	  code. When you use it make sure you have a big enough
	  IOMMU/AGP aperture.  Most of the options enabled by this can
	  be set more finegrained using the iommu= command line
	  options. See Documentation/x86/x86_64/boot-options.txt for more
	  details.

config IOMMU_STRESS
	bool "Enable IOMMU stress-test mode"
	---help---
	  This option disables various optimizations in IOMMU related
	  code to do real stress testing of the IOMMU code. This option
	  will cause a performance drop and should only be enabled for
	  testing.

config IOMMU_LEAK
	bool "IOMMU leak tracing"
	depends on IOMMU_DEBUG && DMA_API_DEBUG
	---help---
	  Add a simple leak tracer to the IOMMU code. This is useful when you
	  are debugging a buggy device driver that leaks IOMMU mappings.

config HAVE_MMIOTRACE_SUPPORT
	def_bool y

config X86_DECODER_SELFTEST
	bool "x86 instruction decoder selftest"
	depends on DEBUG_KERNEL && KPROBES
	depends on !COMPILE_TEST
	---help---
	 Perform x86 instruction decoder selftests at build time.
	 This option is useful for checking the sanity of x86 instruction
	 decoder code.
	 If unsure, say "N".

#
# IO delay types:
#

config IO_DELAY_TYPE_0X80
	int
	default "0"

config IO_DELAY_TYPE_0XED
	int
	default "1"

config IO_DELAY_TYPE_UDELAY
	int
	default "2"

config IO_DELAY_TYPE_NONE
	int
	default "3"

choice
	prompt "IO delay type"
	default IO_DELAY_0X80

config IO_DELAY_0X80
	bool "port 0x80 based port-IO delay [recommended]"
	---help---
	  This is the traditional Linux IO delay used for in/out_p.
	  It is the most tested hence safest selection here.

config IO_DELAY_0XED
	bool "port 0xed based port-IO delay"
	---help---
	  Use port 0xed as the IO delay. This frees up port 0x80 which is
	  often used as a hardware-debug port.

config IO_DELAY_UDELAY
	bool "udelay based port-IO delay"
	---help---
	  Use udelay(2) as the IO delay method. This provides the delay
	  while not having any side-effect on the IO port space.

config IO_DELAY_NONE
	bool "no port-IO delay"
	---help---
	  No port-IO delay. Will break on old boxes that require port-IO
	  delay for certain operations. Should work on most new machines.

endchoice

if IO_DELAY_0X80
config DEFAULT_IO_DELAY_TYPE
	int
	default IO_DELAY_TYPE_0X80
endif

if IO_DELAY_0XED
config DEFAULT_IO_DELAY_TYPE
	int
	default IO_DELAY_TYPE_0XED
endif

if IO_DELAY_UDELAY
config DEFAULT_IO_DELAY_TYPE
	int
	default IO_DELAY_TYPE_UDELAY
endif

if IO_DELAY_NONE
config DEFAULT_IO_DELAY_TYPE
	int
	default IO_DELAY_TYPE_NONE
endif

config DEBUG_BOOT_PARAMS
	bool "Debug boot parameters"
	depends on DEBUG_KERNEL
	depends on DEBUG_FS
	---help---
	  This option will cause struct boot_params to be exported via debugfs.

config CPA_DEBUG
	bool "CPA self-test code"
	depends on DEBUG_KERNEL
	---help---
	  Do change_page_attr() self-tests every 30 seconds.

config OPTIMIZE_INLINING
	bool "Allow gcc to uninline functions marked 'inline'"
	---help---
	  This option determines if the kernel forces gcc to inline the functions
	  developers have marked 'inline'. Doing so takes away freedom from gcc to
	  do what it thinks is best, which is desirable for the gcc 3.x series of
	  compilers. The gcc 4.x series have a rewritten inlining algorithm and
	  enabling this option will generate a smaller kernel there. Hopefully
	  this algorithm is so good that allowing gcc 4.x and above to make the
	  decision will become the default in the future. Until then this option
	  is there to test gcc for this.

	  If unsure, say N.

config DEBUG_NMI_SELFTEST
	bool "NMI Selftest"
	depends on DEBUG_KERNEL && X86_LOCAL_APIC
	---help---
	  Enabling this option turns on a quick NMI selftest to verify
	  that the NMI behaves correctly.

	  This might help diagnose strange hangs that rely on NMI to
	  function properly.

	  If unsure, say N.

config DEBUG_IMR_SELFTEST
	bool "Isolated Memory Region self test"
	default n
	depends on INTEL_IMR
	---help---
	  This option enables automated sanity testing of the IMR code.
	  Some simple tests are run to verify IMR bounds checking, alignment
	  and overlapping. This option is really only useful if you are
	  debugging an IMR memory map or are modifying the IMR code and want to
	  test your changes.

	  If unsure say N here.

config X86_DEBUG_STATIC_CPU_HAS
	bool "Debug alternatives"
	depends on DEBUG_KERNEL
	---help---
	  This option causes additional code to be generated which
	  fails if static_cpu_has() is used before alternatives have
	  run.

	  If unsure, say N.

<<<<<<< HEAD
config X86_DEBUG_FPU
	bool "Debug the x86 FPU code"
	depends on DEBUG_KERNEL
	default y
	---help---
	  If this option is enabled then there will be extra sanity
	  checks and (boot time) debug printouts added to the kernel.
	  This debugging adds some small amount of runtime overhead
	  to the kernel.

	  If unsure, say N.
=======
config PUNIT_ATOM_DEBUG
	tristate "ATOM Punit debug driver"
	select DEBUG_FS
	select IOSF_MBI
	---help---
	  This is a debug driver, which gets the power states
	  of all Punit North Complex devices. The power states of
	  each device is exposed as part of the debugfs interface.
	  The current power state can be read from
	  /sys/kernel/debug/punit_atom/dev_power_state
>>>>>>> 7ef3d7d5

endmenu<|MERGE_RESOLUTION|>--- conflicted
+++ resolved
@@ -332,7 +332,6 @@
 
 	  If unsure, say N.
 
-<<<<<<< HEAD
 config X86_DEBUG_FPU
 	bool "Debug the x86 FPU code"
 	depends on DEBUG_KERNEL
@@ -344,7 +343,7 @@
 	  to the kernel.
 
 	  If unsure, say N.
-=======
+
 config PUNIT_ATOM_DEBUG
 	tristate "ATOM Punit debug driver"
 	select DEBUG_FS
@@ -355,6 +354,5 @@
 	  each device is exposed as part of the debugfs interface.
 	  The current power state can be read from
 	  /sys/kernel/debug/punit_atom/dev_power_state
->>>>>>> 7ef3d7d5
 
 endmenu