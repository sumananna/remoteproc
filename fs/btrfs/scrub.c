--- conflicted
+++ resolved
@@ -182,13 +182,8 @@
 	struct scrub_bio        *wr_curr_bio;
 	struct mutex            wr_lock;
 	int                     pages_per_wr_bio; /* <= SCRUB_PAGES_PER_WR_BIO */
-<<<<<<< HEAD
-	atomic_t                flush_all_writes;
-	struct btrfs_device     *wr_tgtdev;
-=======
 	struct btrfs_device     *wr_tgtdev;
 	bool                    flush_all_writes;
->>>>>>> bb176f67
 
 	/*
 	 * statistics
@@ -722,11 +717,7 @@
 		WARN_ON(!fs_info->dev_replace.tgtdev);
 		sctx->pages_per_wr_bio = SCRUB_PAGES_PER_WR_BIO;
 		sctx->wr_tgtdev = fs_info->dev_replace.tgtdev;
-<<<<<<< HEAD
-		atomic_set(&sctx->flush_all_writes, 0);
-=======
 		sctx->flush_all_writes = false;
->>>>>>> bb176f67
 	}
 
 	return sctx;
@@ -1713,11 +1704,7 @@
 	if (ret)
 		return ret;
 
-<<<<<<< HEAD
-	wait_for_completion(&done.event);
-=======
 	wait_for_completion_io(&done.event);
->>>>>>> bb176f67
 	if (done.status)
 		return -EIO;
 
@@ -1751,11 +1738,7 @@
 
 		WARN_ON(!page->page);
 		bio = btrfs_io_bio_alloc(1);
-<<<<<<< HEAD
-		bio->bi_bdev = page->dev->bdev;
-=======
 		bio_set_dev(bio, page->dev->bdev);
->>>>>>> bb176f67
 
 		bio_add_page(bio, page->page, PAGE_SIZE, 0);
 		if (!retry_failed_mirror && scrub_is_page_on_raid56(page)) {
@@ -1843,11 +1826,7 @@
 		}
 
 		bio = btrfs_io_bio_alloc(1);
-<<<<<<< HEAD
-		bio->bi_bdev = page_bad->dev->bdev;
-=======
 		bio_set_dev(bio, page_bad->dev->bdev);
->>>>>>> bb176f67
 		bio->bi_iter.bi_sector = page_bad->physical >> 9;
 		bio_set_op_attrs(bio, REQ_OP_WRITE, 0);
 
@@ -1985,11 +1964,7 @@
 
 	sbio = sctx->wr_curr_bio;
 	sctx->wr_curr_bio = NULL;
-<<<<<<< HEAD
-	WARN_ON(!sbio->bio->bi_bdev);
-=======
 	WARN_ON(!sbio->bio->bi_disk);
->>>>>>> bb176f67
 	scrub_pending_bio_inc(sctx);
 	/* process all writes in a single worker thread. Then the block layer
 	 * orders the requests before sending them to the driver which
@@ -2427,12 +2402,7 @@
 
 	scrub_block_put(sblock);
 
-<<<<<<< HEAD
-	if (sctx->is_dev_replace &&
-	    atomic_read(&sctx->flush_all_writes)) {
-=======
 	if (sctx->is_dev_replace && sctx->flush_all_writes) {
->>>>>>> bb176f67
 		mutex_lock(&sctx->wr_lock);
 		scrub_wr_submit(sctx);
 		mutex_unlock(&sctx->wr_lock);
@@ -2636,12 +2606,7 @@
 	sctx->first_free = sbio->index;
 	spin_unlock(&sctx->list_lock);
 
-<<<<<<< HEAD
-	if (sctx->is_dev_replace &&
-	    atomic_read(&sctx->flush_all_writes)) {
-=======
 	if (sctx->is_dev_replace && sctx->flush_all_writes) {
->>>>>>> bb176f67
 		mutex_lock(&sctx->wr_lock);
 		scrub_wr_submit(sctx);
 		mutex_unlock(&sctx->wr_lock);
@@ -2743,13 +2708,9 @@
 	if (!sum)
 		return 0;
 
-<<<<<<< HEAD
-	index = ((u32)(logical - sum->bytenr)) / sctx->fs_info->sectorsize;
-=======
 	index = div_u64(logical - sum->bytenr, sctx->fs_info->sectorsize);
 	ASSERT(index < UINT_MAX);
 
->>>>>>> bb176f67
 	num_sectors = sum->len / sctx->fs_info->sectorsize;
 	memcpy(csum, sum->sums + index, sctx->csum_size);
 	if (index == num_sectors - 1) {
@@ -3483,22 +3444,14 @@
 		 */
 		if (atomic_read(&fs_info->scrub_pause_req)) {
 			/* push queued extents */
-<<<<<<< HEAD
-			atomic_set(&sctx->flush_all_writes, 1);
-=======
 			sctx->flush_all_writes = true;
->>>>>>> bb176f67
 			scrub_submit(sctx);
 			mutex_lock(&sctx->wr_lock);
 			scrub_wr_submit(sctx);
 			mutex_unlock(&sctx->wr_lock);
 			wait_event(sctx->list_wait,
 				   atomic_read(&sctx->bios_in_flight) == 0);
-<<<<<<< HEAD
-			atomic_set(&sctx->flush_all_writes, 0);
-=======
 			sctx->flush_all_writes = false;
->>>>>>> bb176f67
 			scrub_blocked_if_needed(fs_info);
 		}
 
@@ -3943,11 +3896,7 @@
 		 * write requests are really completed when bios_in_flight
 		 * changes to 0.
 		 */
-<<<<<<< HEAD
-		atomic_set(&sctx->flush_all_writes, 1);
-=======
 		sctx->flush_all_writes = true;
->>>>>>> bb176f67
 		scrub_submit(sctx);
 		mutex_lock(&sctx->wr_lock);
 		scrub_wr_submit(sctx);
@@ -3965,11 +3914,7 @@
 		 */
 		wait_event(sctx->list_wait,
 			   atomic_read(&sctx->workers_pending) == 0);
-<<<<<<< HEAD
-		atomic_set(&sctx->flush_all_writes, 0);
-=======
 		sctx->flush_all_writes = false;
->>>>>>> bb176f67
 
 		scrub_pause_off(fs_info);
 
