--- conflicted
+++ resolved
@@ -261,8 +261,6 @@
 	mb();
 	amdgpu_gart_flush_gpu_tlb(adev, 0);
 	return 0;
-<<<<<<< HEAD
-=======
 }
 
 /**
@@ -298,7 +296,6 @@
 		}
 	}
 	return 0;
->>>>>>> bb176f67
 }
 
 /**
