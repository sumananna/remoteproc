--- conflicted
+++ resolved
@@ -163,8 +163,6 @@
 	return stream;
 }
 
-<<<<<<< HEAD
-=======
 struct dc_stream_state *dc_copy_stream(const struct dc_stream_state *stream)
 {
 	struct dc_stream_state *new_stream;
@@ -186,7 +184,6 @@
 	return new_stream;
 }
 
->>>>>>> 0ecfebd2
 /**
  * dc_stream_get_status_from_state - Get stream status from given dc state
  * @state: DC state to find the stream status in
@@ -223,8 +220,6 @@
 	return dc_stream_get_status_from_state(dc->current_state, stream);
 }
 
-<<<<<<< HEAD
-=======
 static void delay_cursor_until_vupdate(struct pipe_ctx *pipe_ctx, struct dc *dc)
 {
 #if defined(CONFIG_DRM_AMD_DC_DCN1_0)
@@ -254,7 +249,6 @@
 #endif
 }
 
->>>>>>> 0ecfebd2
 /**
  * dc_stream_set_cursor_attributes() - Update cursor attributes and set cursor surface address
  */
