/*
 * NinjaSCSI-32Bi Cardbus, NinjaSCSI-32UDE PCI/CardBus SCSI driver
 * Copyright (C) 2001, 2002, 2003
 *      YOKOTA Hiroshi <yokota@netlab.is.tsukuba.ac.jp>
 *      GOTO Masanori <gotom@debian.or.jp>, <gotom@debian.org>
 *
 * This program is free software; you can redistribute it and/or modify
 * it under the terms of the GNU General Public License as published by
 * the Free Software Foundation; either version 2, or (at your option)
 * any later version.
 *
 * This program is distributed in the hope that it will be useful,
 * but WITHOUT ANY WARRANTY; without even the implied warranty of
 * MERCHANTABILITY or FITNESS FOR A PARTICULAR PURPOSE.  See the
 * GNU General Public License for more details.
 *
 *
 * Revision History:
 *   1.0: Initial Release.
 *   1.1: Add /proc SDTR status.
 *        Remove obsolete error handler nsp32_reset.
 *        Some clean up.
 *   1.2: PowerPC (big endian) support.
 */

#include <linux/version.h>
#include <linux/module.h>
#include <linux/init.h>
#include <linux/kernel.h>
#include <linux/sched.h>
#include <linux/slab.h>
#include <linux/string.h>
#include <linux/timer.h>
#include <linux/ioport.h>
#include <linux/major.h>
#include <linux/blkdev.h>
#include <linux/interrupt.h>
#include <linux/pci.h>
#include <linux/delay.h>
#include <linux/ctype.h>
#include <linux/dma-mapping.h>

#include <asm/dma.h>
#include <asm/system.h>
#include <asm/io.h>

#include <scsi/scsi.h>
#include <scsi/scsi_cmnd.h>
#include <scsi/scsi_device.h>
#include <scsi/scsi_host.h>
#include <scsi/scsi_ioctl.h>

#if (LINUX_VERSION_CODE < KERNEL_VERSION(2,6,0))
# include <linux/blk.h>
#endif

#include "nsp32.h"


/***********************************************************************
 * Module parameters
 */
static int       trans_mode = 0;	/* default: BIOS */
module_param     (trans_mode, int, 0);
MODULE_PARM_DESC(trans_mode, "transfer mode (0: BIOS(default) 1: Async 2: Ultra20M");
#define ASYNC_MODE    1
#define ULTRA20M_MODE 2

static int       auto_param = 0;	/* default: ON */
module_param     (auto_param, bool, 0);
MODULE_PARM_DESC(auto_param, "AutoParameter mode (0: ON(default) 1: OFF)");

static int       disc_priv  = 1;	/* default: OFF */
module_param     (disc_priv, bool, 0);
MODULE_PARM_DESC(disc_priv,  "disconnection privilege mode (0: ON 1: OFF(default))");

MODULE_AUTHOR("YOKOTA Hiroshi <yokota@netlab.is.tsukuba.ac.jp>, GOTO Masanori <gotom@debian.or.jp>");
MODULE_DESCRIPTION("Workbit NinjaSCSI-32Bi/UDE CardBus/PCI SCSI host bus adapter module");
MODULE_LICENSE("GPL");

static const char *nsp32_release_version = "1.2";


/****************************************************************************
 * Supported hardware
 */
static struct pci_device_id nsp32_pci_table[] __devinitdata = {
	{
		.vendor      = PCI_VENDOR_ID_IODATA,
		.device      = PCI_DEVICE_ID_NINJASCSI_32BI_CBSC_II,
		.subvendor   = PCI_ANY_ID,
		.subdevice   = PCI_ANY_ID,
		.driver_data = MODEL_IODATA,
	},
	{
		.vendor      = PCI_VENDOR_ID_WORKBIT,
		.device      = PCI_DEVICE_ID_NINJASCSI_32BI_KME,
		.subvendor   = PCI_ANY_ID,
		.subdevice   = PCI_ANY_ID,
		.driver_data = MODEL_KME,
	},
	{
		.vendor      = PCI_VENDOR_ID_WORKBIT,
		.device      = PCI_DEVICE_ID_NINJASCSI_32BI_WBT,
		.subvendor   = PCI_ANY_ID,
		.subdevice   = PCI_ANY_ID,
		.driver_data = MODEL_WORKBIT,
	},
	{
		.vendor      = PCI_VENDOR_ID_WORKBIT,
		.device      = PCI_DEVICE_ID_WORKBIT_STANDARD,
		.subvendor   = PCI_ANY_ID,
		.subdevice   = PCI_ANY_ID,
		.driver_data = MODEL_PCI_WORKBIT,
	},
	{
		.vendor      = PCI_VENDOR_ID_WORKBIT,
		.device      = PCI_DEVICE_ID_NINJASCSI_32BI_LOGITEC,
		.subvendor   = PCI_ANY_ID,
		.subdevice   = PCI_ANY_ID,
		.driver_data = MODEL_LOGITEC,
	},
	{
		.vendor      = PCI_VENDOR_ID_WORKBIT,
		.device      = PCI_DEVICE_ID_NINJASCSI_32BIB_LOGITEC,
		.subvendor   = PCI_ANY_ID,
		.subdevice   = PCI_ANY_ID,
		.driver_data = MODEL_PCI_LOGITEC,
	},
	{
		.vendor      = PCI_VENDOR_ID_WORKBIT,
		.device      = PCI_DEVICE_ID_NINJASCSI_32UDE_MELCO,
		.subvendor   = PCI_ANY_ID,
		.subdevice   = PCI_ANY_ID,
		.driver_data = MODEL_PCI_MELCO,
	},
	{
		.vendor      = PCI_VENDOR_ID_WORKBIT,
		.device      = PCI_DEVICE_ID_NINJASCSI_32UDE_MELCO_II,
		.subvendor   = PCI_ANY_ID,
		.subdevice   = PCI_ANY_ID,
		.driver_data = MODEL_PCI_MELCO,
	},
	{0,0,},
};
MODULE_DEVICE_TABLE(pci, nsp32_pci_table);

static nsp32_hw_data nsp32_data_base;  /* probe <-> detect glue */


/*
 * Period/AckWidth speed conversion table
 *
 * Note: This period/ackwidth speed table must be in descending order.
 */
static nsp32_sync_table nsp32_sync_table_40M[] = {
     /* {PNo, AW,   SP,   EP, SREQ smpl}  Speed(MB/s) Period AckWidth */
	{0x1,  0, 0x0c, 0x0c, SMPL_40M},  /*  20.0 :  50ns,  25ns */
	{0x2,  0, 0x0d, 0x18, SMPL_40M},  /*  13.3 :  75ns,  25ns */
	{0x3,  1, 0x19, 0x19, SMPL_40M},  /*  10.0 : 100ns,  50ns */
	{0x4,  1, 0x1a, 0x1f, SMPL_20M},  /*   8.0 : 125ns,  50ns */
	{0x5,  2, 0x20, 0x25, SMPL_20M},  /*   6.7 : 150ns,  75ns */
	{0x6,  2, 0x26, 0x31, SMPL_20M},  /*   5.7 : 175ns,  75ns */
	{0x7,  3, 0x32, 0x32, SMPL_20M},  /*   5.0 : 200ns, 100ns */
	{0x8,  3, 0x33, 0x38, SMPL_10M},  /*   4.4 : 225ns, 100ns */
	{0x9,  3, 0x39, 0x3e, SMPL_10M},  /*   4.0 : 250ns, 100ns */
};

static nsp32_sync_table nsp32_sync_table_20M[] = {
	{0x1,  0, 0x19, 0x19, SMPL_40M},  /* 10.0 : 100ns,  50ns */
	{0x2,  0, 0x1a, 0x25, SMPL_20M},  /*  6.7 : 150ns,  50ns */
	{0x3,  1, 0x26, 0x32, SMPL_20M},  /*  5.0 : 200ns, 100ns */
	{0x4,  1, 0x33, 0x3e, SMPL_10M},  /*  4.0 : 250ns, 100ns */
	{0x5,  2, 0x3f, 0x4b, SMPL_10M},  /*  3.3 : 300ns, 150ns */
	{0x6,  2, 0x4c, 0x57, SMPL_10M},  /*  2.8 : 350ns, 150ns */
	{0x7,  3, 0x58, 0x64, SMPL_10M},  /*  2.5 : 400ns, 200ns */
	{0x8,  3, 0x65, 0x70, SMPL_10M},  /*  2.2 : 450ns, 200ns */
	{0x9,  3, 0x71, 0x7d, SMPL_10M},  /*  2.0 : 500ns, 200ns */
};

static nsp32_sync_table nsp32_sync_table_pci[] = {
	{0x1,  0, 0x0c, 0x0f, SMPL_40M},  /* 16.6 :  60ns,  30ns */
	{0x2,  0, 0x10, 0x16, SMPL_40M},  /* 11.1 :  90ns,  30ns */
	{0x3,  1, 0x17, 0x1e, SMPL_20M},  /*  8.3 : 120ns,  60ns */
	{0x4,  1, 0x1f, 0x25, SMPL_20M},  /*  6.7 : 150ns,  60ns */
	{0x5,  2, 0x26, 0x2d, SMPL_20M},  /*  5.6 : 180ns,  90ns */
	{0x6,  2, 0x2e, 0x34, SMPL_10M},  /*  4.8 : 210ns,  90ns */
	{0x7,  3, 0x35, 0x3c, SMPL_10M},  /*  4.2 : 240ns, 120ns */
	{0x8,  3, 0x3d, 0x43, SMPL_10M},  /*  3.7 : 270ns, 120ns */
	{0x9,  3, 0x44, 0x4b, SMPL_10M},  /*  3.3 : 300ns, 120ns */
};

/*
 * function declaration
 */
/* module entry point */
static int  __devinit nsp32_probe (struct pci_dev *, const struct pci_device_id *);
static void __devexit nsp32_remove(struct pci_dev *);
static int  __init    init_nsp32  (void);
static void __exit    exit_nsp32  (void);

/* struct struct scsi_host_template */
#if (LINUX_VERSION_CODE > KERNEL_VERSION(2,5,73))
static int         nsp32_proc_info   (struct Scsi_Host *, char *, char **, off_t, int, int);
#else
static int         nsp32_proc_info   (char *, char **, off_t, int, int, int);
#endif

#if (LINUX_VERSION_CODE > KERNEL_VERSION(2,5,73))
static int         nsp32_detect      (struct pci_dev *pdev);
#else
static int         nsp32_detect      (struct scsi_host_template *);
#endif
static int         nsp32_queuecommand(struct scsi_cmnd *,
		void (*done)(struct scsi_cmnd *));
static const char *nsp32_info        (struct Scsi_Host *);
static int         nsp32_release     (struct Scsi_Host *);

/* SCSI error handler */
static int         nsp32_eh_abort     (struct scsi_cmnd *);
static int         nsp32_eh_bus_reset (struct scsi_cmnd *);
static int         nsp32_eh_host_reset(struct scsi_cmnd *);

/* generate SCSI message */
static void nsp32_build_identify(struct scsi_cmnd *);
static void nsp32_build_nop     (struct scsi_cmnd *);
static void nsp32_build_reject  (struct scsi_cmnd *);
static void nsp32_build_sdtr    (struct scsi_cmnd *, unsigned char, unsigned char);

/* SCSI message handler */
static int  nsp32_busfree_occur(struct scsi_cmnd *, unsigned short);
static void nsp32_msgout_occur (struct scsi_cmnd *);
static void nsp32_msgin_occur  (struct scsi_cmnd *, unsigned long, unsigned short);

static int  nsp32_setup_sg_table    (struct scsi_cmnd *);
static int  nsp32_selection_autopara(struct scsi_cmnd *);
static int  nsp32_selection_autoscsi(struct scsi_cmnd *);
static void nsp32_scsi_done         (struct scsi_cmnd *);
static int  nsp32_arbitration       (struct scsi_cmnd *, unsigned int);
static int  nsp32_reselection       (struct scsi_cmnd *, unsigned char);
static void nsp32_adjust_busfree    (struct scsi_cmnd *, unsigned int);
static void nsp32_restart_autoscsi  (struct scsi_cmnd *, unsigned short);

/* SCSI SDTR */
static void nsp32_analyze_sdtr       (struct scsi_cmnd *);
static int  nsp32_search_period_entry(nsp32_hw_data *, nsp32_target *, unsigned char);
static void nsp32_set_async          (nsp32_hw_data *, nsp32_target *);
static void nsp32_set_max_sync       (nsp32_hw_data *, nsp32_target *, unsigned char *, unsigned char *);
static void nsp32_set_sync_entry     (nsp32_hw_data *, nsp32_target *, int, unsigned char);

/* SCSI bus status handler */
static void nsp32_wait_req    (nsp32_hw_data *, int);
static void nsp32_wait_sack   (nsp32_hw_data *, int);
static void nsp32_sack_assert (nsp32_hw_data *);
static void nsp32_sack_negate (nsp32_hw_data *);
static void nsp32_do_bus_reset(nsp32_hw_data *);

/* hardware interrupt handler */
static irqreturn_t do_nsp32_isr(int, void *, struct pt_regs *);

/* initialize hardware */
static int  nsp32hw_init(nsp32_hw_data *);

/* EEPROM handler */
static        int  nsp32_getprom_param (nsp32_hw_data *);
static        int  nsp32_getprom_at24  (nsp32_hw_data *);
static        int  nsp32_getprom_c16   (nsp32_hw_data *);
static        void nsp32_prom_start    (nsp32_hw_data *);
static        void nsp32_prom_stop     (nsp32_hw_data *);
static        int  nsp32_prom_read     (nsp32_hw_data *, int);
static        int  nsp32_prom_read_bit (nsp32_hw_data *);
static        void nsp32_prom_write_bit(nsp32_hw_data *, int);
static        void nsp32_prom_set      (nsp32_hw_data *, int, int);
static        int  nsp32_prom_get      (nsp32_hw_data *, int);

/* debug/warning/info message */
static void nsp32_message (const char *, int, char *, char *, ...);
#ifdef NSP32_DEBUG
static void nsp32_dmessage(const char *, int, int,    char *, ...);
#endif

/*
 * max_sectors is currently limited up to 128.
 */
static struct scsi_host_template nsp32_template = {
	.proc_name			= "nsp32",
	.name				= "Workbit NinjaSCSI-32Bi/UDE",
	.proc_info			= nsp32_proc_info,
	.info				= nsp32_info,
	.queuecommand			= nsp32_queuecommand,
	.can_queue			= 1,
	.sg_tablesize			= NSP32_SG_SIZE,
	.max_sectors			= 128,
	.cmd_per_lun			= 1,
	.this_id			= NSP32_HOST_SCSIID,
	.use_clustering			= DISABLE_CLUSTERING,
	.eh_abort_handler       	= nsp32_eh_abort,
	.eh_bus_reset_handler		= nsp32_eh_bus_reset,
	.eh_host_reset_handler		= nsp32_eh_host_reset,
#if (LINUX_VERSION_CODE < KERNEL_VERSION(2,5,74))
	.detect				= nsp32_detect,
	.release			= nsp32_release,
#endif
#if (LINUX_VERSION_CODE < KERNEL_VERSION(2,5,2))
	.use_new_eh_code        	= 1,
#else
/*	.highmem_io			= 1, */
#endif
};

#include "nsp32_io.h"

/***********************************************************************
 * debug, error print
 */
#ifndef NSP32_DEBUG
# define NSP32_DEBUG_MASK	      0x000000
# define nsp32_msg(type, args...)     nsp32_message ("", 0, (type), args)
# define nsp32_dbg(mask, args...)     /* */
#else
# define NSP32_DEBUG_MASK	      0xffffff
# define nsp32_msg(type, args...) \
	nsp32_message (__FUNCTION__, __LINE__, (type), args)
# define nsp32_dbg(mask, args...) \
	nsp32_dmessage(__FUNCTION__, __LINE__, (mask), args)
#endif

#define NSP32_DEBUG_QUEUECOMMAND	BIT(0)
#define NSP32_DEBUG_REGISTER		BIT(1)
#define NSP32_DEBUG_AUTOSCSI		BIT(2)
#define NSP32_DEBUG_INTR		BIT(3)
#define NSP32_DEBUG_SGLIST		BIT(4)
#define NSP32_DEBUG_BUSFREE		BIT(5)
#define NSP32_DEBUG_CDB_CONTENTS	BIT(6)
#define NSP32_DEBUG_RESELECTION		BIT(7)
#define NSP32_DEBUG_MSGINOCCUR		BIT(8)
#define NSP32_DEBUG_EEPROM		BIT(9)
#define NSP32_DEBUG_MSGOUTOCCUR		BIT(10)
#define NSP32_DEBUG_BUSRESET		BIT(11)
#define NSP32_DEBUG_RESTART		BIT(12)
#define NSP32_DEBUG_SYNC		BIT(13)
#define NSP32_DEBUG_WAIT		BIT(14)
#define NSP32_DEBUG_TARGETFLAG		BIT(15)
#define NSP32_DEBUG_PROC		BIT(16)
#define NSP32_DEBUG_INIT		BIT(17)
#define NSP32_SPECIAL_PRINT_REGISTER	BIT(20)

#define NSP32_DEBUG_BUF_LEN		100

static void nsp32_message(const char *func, int line, char *type, char *fmt, ...)
{
	va_list args;
	char buf[NSP32_DEBUG_BUF_LEN];

	va_start(args, fmt);
	vsnprintf(buf, sizeof(buf), fmt, args);
	va_end(args);

#ifndef NSP32_DEBUG
	printk("%snsp32: %s\n", type, buf);
#else
	printk("%snsp32: %s (%d): %s\n", type, func, line, buf);
#endif
}

#ifdef NSP32_DEBUG
static void nsp32_dmessage(const char *func, int line, int mask, char *fmt, ...)
{
	va_list args;
	char buf[NSP32_DEBUG_BUF_LEN];

	va_start(args, fmt);
	vsnprintf(buf, sizeof(buf), fmt, args);
	va_end(args);

	if (mask & NSP32_DEBUG_MASK) {
		printk("nsp32-debug: 0x%x %s (%d): %s\n", mask, func, line, buf);
	}
}
#endif

#ifdef NSP32_DEBUG
# include "nsp32_debug.c"
#else
# define show_command(arg)   /* */
# define show_busphase(arg)  /* */
# define show_autophase(arg) /* */
#endif

/*
 * IDENTIFY Message
 */
static void nsp32_build_identify(struct scsi_cmnd *SCpnt)
{
	nsp32_hw_data *data = (nsp32_hw_data *)SCpnt->device->host->hostdata;
	int pos             = data->msgout_len;
	int mode            = FALSE;

	/* XXX: Auto DiscPriv detection is progressing... */
	if (disc_priv == 0) {
		/* mode = TRUE; */
	}

	data->msgoutbuf[pos] = IDENTIFY(mode, SCpnt->device->lun); pos++;

	data->msgout_len = pos;
}

/*
 * SDTR Message Routine
 */
static void nsp32_build_sdtr(struct scsi_cmnd    *SCpnt,
			     unsigned char period,
			     unsigned char offset)
{
	nsp32_hw_data *data = (nsp32_hw_data *)SCpnt->device->host->hostdata;
	int pos             = data->msgout_len;

	data->msgoutbuf[pos] = EXTENDED_MESSAGE;  pos++;
	data->msgoutbuf[pos] = EXTENDED_SDTR_LEN; pos++;
	data->msgoutbuf[pos] = EXTENDED_SDTR;     pos++;
	data->msgoutbuf[pos] = period;            pos++;
	data->msgoutbuf[pos] = offset;            pos++;

	data->msgout_len = pos;
}

/*
 * No Operation Message
 */
static void nsp32_build_nop(struct scsi_cmnd *SCpnt)
{
	nsp32_hw_data *data = (nsp32_hw_data *)SCpnt->device->host->hostdata;
	int            pos  = data->msgout_len;

	if (pos != 0) {
		nsp32_msg(KERN_WARNING,
			  "Some messages are already contained!");
		return;
	}

	data->msgoutbuf[pos] = NOP; pos++;
	data->msgout_len = pos;
}

/*
 * Reject Message
 */
static void nsp32_build_reject(struct scsi_cmnd *SCpnt)
{
	nsp32_hw_data *data = (nsp32_hw_data *)SCpnt->device->host->hostdata;
	int            pos  = data->msgout_len;

	data->msgoutbuf[pos] = MESSAGE_REJECT; pos++;
	data->msgout_len = pos;
}
	
/*
 * timer
 */
#if 0
static void nsp32_start_timer(struct scsi_cmnd *SCpnt, int time)
{
	unsigned int base = SCpnt->host->io_port;

	nsp32_dbg(NSP32_DEBUG_INTR, "timer=%d", time);

	if (time & (~TIMER_CNT_MASK)) {
		nsp32_dbg(NSP32_DEBUG_INTR, "timer set overflow");
	}

	nsp32_write2(base, TIMER_SET, time & TIMER_CNT_MASK);
}
#endif


/*
 * set SCSI command and other parameter to asic, and start selection phase
 */
static int nsp32_selection_autopara(struct scsi_cmnd *SCpnt)
{
	nsp32_hw_data  *data = (nsp32_hw_data *)SCpnt->device->host->hostdata;
	unsigned int	base    = SCpnt->device->host->io_port;
	unsigned int	host_id = SCpnt->device->host->this_id;
	unsigned char	target  = scmd_id(SCpnt);
	nsp32_autoparam *param  = data->autoparam;
	unsigned char	phase;
	int		i, ret;
	unsigned int	msgout;
	u16_le	        s;

	nsp32_dbg(NSP32_DEBUG_AUTOSCSI, "in");

	/*
	 * check bus free
	 */
	phase = nsp32_read1(base, SCSI_BUS_MONITOR);
	if (phase != BUSMON_BUS_FREE) {
		nsp32_msg(KERN_WARNING, "bus busy");
		show_busphase(phase & BUSMON_PHASE_MASK);
		SCpnt->result = DID_BUS_BUSY << 16;
		return FALSE;
	}

	/*
	 * message out
	 *
	 * Note: If the range of msgout_len is 1 - 3, fill scsi_msgout.
	 *       over 3 messages needs another routine.
	 */
	if (data->msgout_len == 0) {
		nsp32_msg(KERN_ERR, "SCSI MsgOut without any message!");
		SCpnt->result = DID_ERROR << 16;
		return FALSE;
	} else if (data->msgout_len > 0 && data->msgout_len <= 3) {
		msgout = 0;
		for (i = 0; i < data->msgout_len; i++) {
			/*
			 * the sending order of the message is:
			 *  MCNT 3: MSG#0 -> MSG#1 -> MSG#2
			 *  MCNT 2:          MSG#1 -> MSG#2
			 *  MCNT 1:                   MSG#2    
			 */
			msgout >>= 8;
			msgout |= ((unsigned int)(data->msgoutbuf[i]) << 24);
		}
		msgout |= MV_VALID;	/* MV valid */
		msgout |= (unsigned int)data->msgout_len; /* len */
	} else {
		/* data->msgout_len > 3 */
		msgout = 0;
	}

	// nsp_dbg(NSP32_DEBUG_AUTOSCSI, "sel time out=0x%x\n", nsp32_read2(base, SEL_TIME_OUT));
	// nsp32_write2(base, SEL_TIME_OUT,   SEL_TIMEOUT_TIME);

	/*
	 * setup asic parameter
	 */
	memset(param, 0, sizeof(nsp32_autoparam));

	/* cdb */
	for (i = 0; i < SCpnt->cmd_len; i++) {
		param->cdb[4 * i] = SCpnt->cmnd[i];
	}

	/* outgoing messages */
	param->msgout = cpu_to_le32(msgout);

	/* syncreg, ackwidth, target id, SREQ sampling rate */
	param->syncreg    = data->cur_target->syncreg;
	param->ackwidth   = data->cur_target->ackwidth;
	param->target_id  = BIT(host_id) | BIT(target);
	param->sample_reg = data->cur_target->sample_reg;

	// nsp32_dbg(NSP32_DEBUG_AUTOSCSI, "sample rate=0x%x\n", data->cur_target->sample_reg);

	/* command control */
	param->command_control = cpu_to_le16(CLEAR_CDB_FIFO_POINTER |
					     AUTOSCSI_START         |
					     AUTO_MSGIN_00_OR_04    |
					     AUTO_MSGIN_02          |
					     AUTO_ATN               );


	/* transfer control */
	s = 0;
	switch (data->trans_method) {
	case NSP32_TRANSFER_BUSMASTER:
		s |= BM_START;
		break;
	case NSP32_TRANSFER_MMIO:
		s |= CB_MMIO_MODE;
		break;
	case NSP32_TRANSFER_PIO:
		s |= CB_IO_MODE;
		break;
	default:
		nsp32_msg(KERN_ERR, "unknown trans_method");
		break;
	}
	/*
	 * OR-ed BLIEND_MODE, FIFO intr is decreased, instead of PCI bus waits.
	 * For bus master transfer, it's taken off.
	 */
	s |= (TRANSFER_GO | ALL_COUNTER_CLR);
	param->transfer_control = cpu_to_le16(s);

	/* sg table addr */
	param->sgt_pointer = cpu_to_le32(data->cur_lunt->sglun_paddr);

	/*
	 * transfer parameter to ASIC
	 */
	nsp32_write4(base, SGT_ADR,         data->auto_paddr);
	nsp32_write2(base, COMMAND_CONTROL, CLEAR_CDB_FIFO_POINTER |
		                            AUTO_PARAMETER         );

	/*
	 * Check arbitration
	 */
	ret = nsp32_arbitration(SCpnt, base);

	return ret;
}


/*
 * Selection with AUTO SCSI (without AUTO PARAMETER)
 */
static int nsp32_selection_autoscsi(struct scsi_cmnd *SCpnt)
{
	nsp32_hw_data  *data = (nsp32_hw_data *)SCpnt->device->host->hostdata;
	unsigned int	base    = SCpnt->device->host->io_port;
	unsigned int	host_id = SCpnt->device->host->this_id;
	unsigned char	target  = scmd_id(SCpnt);
	unsigned char	phase;
	int		status;
	unsigned short	command	= 0;
	unsigned int	msgout  = 0;
	unsigned short	execph;
	int		i;

	nsp32_dbg(NSP32_DEBUG_AUTOSCSI, "in");

	/*
	 * IRQ disable
	 */
	nsp32_write2(base, IRQ_CONTROL, IRQ_CONTROL_ALL_IRQ_MASK);

	/*
	 * check bus line
	 */
	phase = nsp32_read1(base, SCSI_BUS_MONITOR);
	if(((phase & BUSMON_BSY) == 1) || (phase & BUSMON_SEL) == 1) {
		nsp32_msg(KERN_WARNING, "bus busy");
		SCpnt->result = DID_BUS_BUSY << 16;
		status = 1;
		goto out;
        }

	/*
	 * clear execph
	 */
	execph = nsp32_read2(base, SCSI_EXECUTE_PHASE);

	/*
	 * clear FIFO counter to set CDBs
	 */
	nsp32_write2(base, COMMAND_CONTROL, CLEAR_CDB_FIFO_POINTER);

	/*
	 * set CDB0 - CDB15
	 */
	for (i = 0; i < SCpnt->cmd_len; i++) {
		nsp32_write1(base, COMMAND_DATA, SCpnt->cmnd[i]);
        }
	nsp32_dbg(NSP32_DEBUG_CDB_CONTENTS, "CDB[0]=[0x%x]", SCpnt->cmnd[0]);

	/*
	 * set SCSIOUT LATCH(initiator)/TARGET(target) (OR-ed) ID
	 */
	nsp32_write1(base, SCSI_OUT_LATCH_TARGET_ID, BIT(host_id) | BIT(target));

	/*
	 * set SCSI MSGOUT REG
	 *
	 * Note: If the range of msgout_len is 1 - 3, fill scsi_msgout.
	 *       over 3 messages needs another routine.
	 */
	if (data->msgout_len == 0) {
		nsp32_msg(KERN_ERR, "SCSI MsgOut without any message!");
		SCpnt->result = DID_ERROR << 16;
		status = 1;
		goto out;
	} else if (data->msgout_len > 0 && data->msgout_len <= 3) {
		msgout = 0;
		for (i = 0; i < data->msgout_len; i++) {
			/*
			 * the sending order of the message is:
			 *  MCNT 3: MSG#0 -> MSG#1 -> MSG#2
			 *  MCNT 2:          MSG#1 -> MSG#2
			 *  MCNT 1:                   MSG#2    
			 */
			msgout >>= 8;
			msgout |= ((unsigned int)(data->msgoutbuf[i]) << 24);
		}
		msgout |= MV_VALID;	/* MV valid */
		msgout |= (unsigned int)data->msgout_len; /* len */
		nsp32_write4(base, SCSI_MSG_OUT, msgout);
	} else {
		/* data->msgout_len > 3 */
		nsp32_write4(base, SCSI_MSG_OUT, 0);
	}

	/*
	 * set selection timeout(= 250ms)
	 */
	nsp32_write2(base, SEL_TIME_OUT,   SEL_TIMEOUT_TIME);

	/*
	 * set SREQ hazard killer sampling rate
	 * 
	 * TODO: sample_rate (BASE+0F) is 0 when internal clock = 40MHz.
	 *      check other internal clock!
	 */
	nsp32_write1(base, SREQ_SMPL_RATE, data->cur_target->sample_reg);

	/*
	 * clear Arbit
	 */
	nsp32_write1(base, SET_ARBIT,      ARBIT_CLEAR);

	/*
	 * set SYNCREG
	 * Don't set BM_START_ADR before setting this register.
	 */
	nsp32_write1(base, SYNC_REG,  data->cur_target->syncreg);

	/*
	 * set ACKWIDTH
	 */
	nsp32_write1(base, ACK_WIDTH, data->cur_target->ackwidth);

	nsp32_dbg(NSP32_DEBUG_AUTOSCSI,
		  "syncreg=0x%x, ackwidth=0x%x, sgtpaddr=0x%x, id=0x%x",
		  nsp32_read1(base, SYNC_REG), nsp32_read1(base, ACK_WIDTH),
		  nsp32_read4(base, SGT_ADR), nsp32_read1(base, SCSI_OUT_LATCH_TARGET_ID));
	nsp32_dbg(NSP32_DEBUG_AUTOSCSI, "msgout_len=%d, msgout=0x%x",
		  data->msgout_len, msgout);

	/*
	 * set SGT ADDR (physical address)
	 */
	nsp32_write4(base, SGT_ADR, data->cur_lunt->sglun_paddr);

	/*
	 * set TRANSFER CONTROL REG
	 */
	command = 0;
	command |= (TRANSFER_GO | ALL_COUNTER_CLR);
	if (data->trans_method & NSP32_TRANSFER_BUSMASTER) {
		if (SCpnt->request_bufflen > 0) {
			command |= BM_START;
		}
	} else if (data->trans_method & NSP32_TRANSFER_MMIO) {
		command |= CB_MMIO_MODE;
	} else if (data->trans_method & NSP32_TRANSFER_PIO) {
		command |= CB_IO_MODE;
	}
	nsp32_write2(base, TRANSFER_CONTROL, command);

	/*
	 * start AUTO SCSI, kick off arbitration
	 */
	command = (CLEAR_CDB_FIFO_POINTER |
		   AUTOSCSI_START         |
		   AUTO_MSGIN_00_OR_04    |
		   AUTO_MSGIN_02          |
		   AUTO_ATN                );
	nsp32_write2(base, COMMAND_CONTROL, command);

	/*
	 * Check arbitration
	 */
	status = nsp32_arbitration(SCpnt, base);

 out:
	/*
	 * IRQ enable
	 */
	nsp32_write2(base, IRQ_CONTROL, 0);

	return status;
}


/*
 * Arbitration Status Check
 *	
 * Note: Arbitration counter is waited during ARBIT_GO is not lifting.
 *	 Using udelay(1) consumes CPU time and system time, but 
 *	 arbitration delay time is defined minimal 2.4us in SCSI
 *	 specification, thus udelay works as coarse grained wait timer.
 */
static int nsp32_arbitration(struct scsi_cmnd *SCpnt, unsigned int base)
{
	unsigned char arbit;
	int	      status = TRUE;
	int	      time   = 0;

	do {
		arbit = nsp32_read1(base, ARBIT_STATUS);
		time++;
	} while ((arbit & (ARBIT_WIN | ARBIT_FAIL)) == 0 &&
		 (time <= ARBIT_TIMEOUT_TIME));

	nsp32_dbg(NSP32_DEBUG_AUTOSCSI,
		  "arbit: 0x%x, delay time: %d", arbit, time);

	if (arbit & ARBIT_WIN) {
		/* Arbitration succeeded */
		SCpnt->result = DID_OK << 16;
		nsp32_index_write1(base, EXT_PORT, LED_ON); /* PCI LED on */
	} else if (arbit & ARBIT_FAIL) {
		/* Arbitration failed */
		SCpnt->result = DID_BUS_BUSY << 16;
		status = FALSE;
	} else {
		/*
		 * unknown error or ARBIT_GO timeout,
		 * something lock up! guess no connection.
		 */
		nsp32_dbg(NSP32_DEBUG_AUTOSCSI, "arbit timeout");
		SCpnt->result = DID_NO_CONNECT << 16;
		status = FALSE;
        }

	/*
	 * clear Arbit
	 */
	nsp32_write1(base, SET_ARBIT, ARBIT_CLEAR);

	return status;
}


/*
 * reselection
 *
 * Note: This reselection routine is called from msgin_occur,
 *	 reselection target id&lun must be already set.
 *	 SCSI-2 says IDENTIFY implies RESTORE_POINTER operation.
 */
static int nsp32_reselection(struct scsi_cmnd *SCpnt, unsigned char newlun)
{
	nsp32_hw_data *data = (nsp32_hw_data *)SCpnt->device->host->hostdata;
	unsigned int   host_id = SCpnt->device->host->this_id;
	unsigned int   base    = SCpnt->device->host->io_port;
	unsigned char  tmpid, newid;

	nsp32_dbg(NSP32_DEBUG_RESELECTION, "enter");

	/*
	 * calculate reselected SCSI ID
	 */
	tmpid = nsp32_read1(base, RESELECT_ID);
	tmpid &= (~BIT(host_id));
	newid = 0;
	while (tmpid) {
		if (tmpid & 1) {
			break;
		}
		tmpid >>= 1;
		newid++;
	}

	/*
	 * If reselected New ID:LUN is not existed
	 * or current nexus is not existed, unexpected
	 * reselection is occurred. Send reject message.
	 */
	if (newid >= ARRAY_SIZE(data->lunt) || newlun >= ARRAY_SIZE(data->lunt[0])) {
		nsp32_msg(KERN_WARNING, "unknown id/lun");
		return FALSE;
	} else if(data->lunt[newid][newlun].SCpnt == NULL) {
		nsp32_msg(KERN_WARNING, "no SCSI command is processing");
		return FALSE;
	}

	data->cur_id    = newid;
	data->cur_lun   = newlun;
	data->cur_target = &(data->target[newid]);
	data->cur_lunt   = &(data->lunt[newid][newlun]);

	/* reset SACK/SavedACK counter (or ALL clear?) */
	nsp32_write4(base, CLR_COUNTER, CLRCOUNTER_ALLMASK);

	return TRUE;
}


/*
 * nsp32_setup_sg_table - build scatter gather list for transfer data
 *			    with bus master.
 *
 * Note: NinjaSCSI-32Bi/UDE bus master can not transfer over 64KB at a time.
 */
static int nsp32_setup_sg_table(struct scsi_cmnd *SCpnt)
{
	nsp32_hw_data *data = (nsp32_hw_data *)SCpnt->device->host->hostdata;
	struct scatterlist   *sgl;
	nsp32_sgtable *sgt = data->cur_lunt->sglun->sgt;
	int num, i;
	u32_le l;

	if (SCpnt->request_bufflen == 0) {
		return TRUE;
	}

	if (sgt == NULL) {
		nsp32_dbg(NSP32_DEBUG_SGLIST, "SGT == null");
		return FALSE;
	}

	if (SCpnt->use_sg) {
		sgl = (struct scatterlist *)SCpnt->request_buffer;
		num = pci_map_sg(data->Pci, sgl, SCpnt->use_sg,
				 SCpnt->sc_data_direction);
		for (i = 0; i < num; i++) {
			/*
			 * Build nsp32_sglist, substitute sg dma addresses.
			 */
			sgt[i].addr = cpu_to_le32(sg_dma_address(sgl));
			sgt[i].len  = cpu_to_le32(sg_dma_len(sgl));
			sgl++;

			if (le32_to_cpu(sgt[i].len) > 0x10000) {
				nsp32_msg(KERN_ERR,
					"can't transfer over 64KB at a time, size=0x%lx", le32_to_cpu(sgt[i].len));
				return FALSE;
			}
			nsp32_dbg(NSP32_DEBUG_SGLIST,
				  "num 0x%x : addr 0x%lx len 0x%lx",
				  i,
				  le32_to_cpu(sgt[i].addr),
				  le32_to_cpu(sgt[i].len ));
		}

		/* set end mark */
		l = le32_to_cpu(sgt[num-1].len);
		sgt[num-1].len = cpu_to_le32(l | SGTEND);

	} else {
		SCpnt->SCp.have_data_in	= pci_map_single(data->Pci,
			SCpnt->request_buffer, SCpnt->request_bufflen,
			SCpnt->sc_data_direction);

		sgt[0].addr = cpu_to_le32(SCpnt->SCp.have_data_in);
		sgt[0].len  = cpu_to_le32(SCpnt->request_bufflen | SGTEND); /* set end mark */

		if (SCpnt->request_bufflen > 0x10000) {
			nsp32_msg(KERN_ERR,
				  "can't transfer over 64KB at a time, size=0x%lx", SCpnt->request_bufflen);
			return FALSE;
		}
		nsp32_dbg(NSP32_DEBUG_SGLIST, "single : addr 0x%lx len=0x%lx",
			  le32_to_cpu(sgt[0].addr),
			  le32_to_cpu(sgt[0].len ));
	}

	return TRUE;
}

static int nsp32_queuecommand(struct scsi_cmnd *SCpnt, void (*done)(struct scsi_cmnd *))
{
	nsp32_hw_data *data = (nsp32_hw_data *)SCpnt->device->host->hostdata;
	nsp32_target *target;
	nsp32_lunt   *cur_lunt;
	int ret;

	nsp32_dbg(NSP32_DEBUG_QUEUECOMMAND,
		  "enter. target: 0x%x LUN: 0x%x cmnd: 0x%x cmndlen: 0x%x "
		  "use_sg: 0x%x reqbuf: 0x%lx reqlen: 0x%x",
		  SCpnt->device->id, SCpnt->device->lun, SCpnt->cmnd[0], SCpnt->cmd_len,
		  SCpnt->use_sg, SCpnt->request_buffer, SCpnt->request_bufflen);

	if (data->CurrentSC != NULL) {
		nsp32_msg(KERN_ERR, "Currentsc != NULL. Cancel this command request");
		data->CurrentSC = NULL;
		SCpnt->result   = DID_NO_CONNECT << 16;
		done(SCpnt);
		return 0;
	}

	/* check target ID is not same as this initiator ID */
	if (scmd_id(SCpnt) == SCpnt->device->host->this_id) {
		nsp32_dbg(NSP32_DEBUG_QUEUECOMMAND, "terget==host???");
		SCpnt->result = DID_BAD_TARGET << 16;
		done(SCpnt);
		return 0;
	}

	/* check target LUN is allowable value */
	if (SCpnt->device->lun >= MAX_LUN) {
		nsp32_dbg(NSP32_DEBUG_QUEUECOMMAND, "no more lun");
		SCpnt->result = DID_BAD_TARGET << 16;
		done(SCpnt);
		return 0;
	}

	show_command(SCpnt);

	SCpnt->scsi_done     = done;
	data->CurrentSC      = SCpnt;
	SCpnt->SCp.Status    = CHECK_CONDITION;
	SCpnt->SCp.Message   = 0;
	SCpnt->resid         = SCpnt->request_bufflen;

	SCpnt->SCp.ptr		    = (char *) SCpnt->request_buffer;
	SCpnt->SCp.this_residual    = SCpnt->request_bufflen;
	SCpnt->SCp.buffer	    = NULL;
	SCpnt->SCp.buffers_residual = 0;

	/* initialize data */
	data->msgout_len	= 0;
	data->msgin_len		= 0;
	cur_lunt		= &(data->lunt[SCpnt->device->id][SCpnt->device->lun]);
	cur_lunt->SCpnt		= SCpnt;
	cur_lunt->save_datp	= 0;
	cur_lunt->msgin03	= FALSE;
	data->cur_lunt		= cur_lunt;
	data->cur_id		= SCpnt->device->id;
	data->cur_lun		= SCpnt->device->lun;

	ret = nsp32_setup_sg_table(SCpnt);
	if (ret == FALSE) {
		nsp32_msg(KERN_ERR, "SGT fail");
		SCpnt->result = DID_ERROR << 16;
		nsp32_scsi_done(SCpnt);
		return 0;
	}

	/* Build IDENTIFY */
	nsp32_build_identify(SCpnt);

	/* 
	 * If target is the first time to transfer after the reset
	 * (target don't have SDTR_DONE and SDTR_INITIATOR), sync
	 * message SDTR is needed to do synchronous transfer.
	 */
	target = &data->target[scmd_id(SCpnt)];
	data->cur_target = target;

	if (!(target->sync_flag & (SDTR_DONE | SDTR_INITIATOR | SDTR_TARGET))) {
		unsigned char period, offset;

		if (trans_mode != ASYNC_MODE) {
			nsp32_set_max_sync(data, target, &period, &offset);
			nsp32_build_sdtr(SCpnt, period, offset);
			target->sync_flag |= SDTR_INITIATOR;
		} else {
			nsp32_set_async(data, target);
			target->sync_flag |= SDTR_DONE;
		}

		nsp32_dbg(NSP32_DEBUG_QUEUECOMMAND,
			  "SDTR: entry: %d start_period: 0x%x offset: 0x%x\n",
			  target->limit_entry, period, offset);
	} else if (target->sync_flag & SDTR_INITIATOR) {
		/*
		 * It was negotiating SDTR with target, sending from the
		 * initiator, but there are no chance to remove this flag.
		 * Set async because we don't get proper negotiation.
		 */
		nsp32_set_async(data, target);
		target->sync_flag &= ~SDTR_INITIATOR;
		target->sync_flag |= SDTR_DONE;

		nsp32_dbg(NSP32_DEBUG_QUEUECOMMAND,
			  "SDTR_INITIATOR: fall back to async");
	} else if (target->sync_flag & SDTR_TARGET) {
		/*
		 * It was negotiating SDTR with target, sending from target,
		 * but there are no chance to remove this flag.  Set async
		 * because we don't get proper negotiation.
		 */
		nsp32_set_async(data, target);
		target->sync_flag &= ~SDTR_TARGET;
		target->sync_flag |= SDTR_DONE;

		nsp32_dbg(NSP32_DEBUG_QUEUECOMMAND,
			  "Unknown SDTR from target is reached, fall back to async.");
	}

	nsp32_dbg(NSP32_DEBUG_TARGETFLAG,
		  "target: %d sync_flag: 0x%x syncreg: 0x%x ackwidth: 0x%x",
		  SCpnt->device->id, target->sync_flag, target->syncreg,
		  target->ackwidth);

	/* Selection */
	if (auto_param == 0) {
		ret = nsp32_selection_autopara(SCpnt);
	} else {
		ret = nsp32_selection_autoscsi(SCpnt);
	}

	if (ret != TRUE) {
		nsp32_dbg(NSP32_DEBUG_QUEUECOMMAND, "selection fail");
		nsp32_scsi_done(SCpnt);
	}

	return 0;
}

/* initialize asic */
static int nsp32hw_init(nsp32_hw_data *data)
{
	unsigned int   base = data->BaseAddress;
	unsigned short irq_stat;
	unsigned long  lc_reg;
	unsigned char  power;

	lc_reg = nsp32_index_read4(base, CFG_LATE_CACHE);
	if ((lc_reg & 0xff00) == 0) {
		lc_reg |= (0x20 << 8);
		nsp32_index_write2(base, CFG_LATE_CACHE, lc_reg & 0xffff);
	}

	nsp32_write2(base, IRQ_CONTROL,        IRQ_CONTROL_ALL_IRQ_MASK);
	nsp32_write2(base, TRANSFER_CONTROL,   0);
	nsp32_write4(base, BM_CNT,             0);
	nsp32_write2(base, SCSI_EXECUTE_PHASE, 0);

	do {
		irq_stat = nsp32_read2(base, IRQ_STATUS);
		nsp32_dbg(NSP32_DEBUG_INIT, "irq_stat 0x%x", irq_stat);
	} while (irq_stat & IRQSTATUS_ANY_IRQ);

	/*
	 * Fill FIFO_FULL_SHLD, FIFO_EMPTY_SHLD. Below parameter is
	 *  designated by specification.
	 */
	if ((data->trans_method & NSP32_TRANSFER_PIO) ||
	    (data->trans_method & NSP32_TRANSFER_MMIO)) {
		nsp32_index_write1(base, FIFO_FULL_SHLD_COUNT,  0x40);
		nsp32_index_write1(base, FIFO_EMPTY_SHLD_COUNT, 0x40);
	} else if (data->trans_method & NSP32_TRANSFER_BUSMASTER) {
		nsp32_index_write1(base, FIFO_FULL_SHLD_COUNT,  0x10);
		nsp32_index_write1(base, FIFO_EMPTY_SHLD_COUNT, 0x60);
	} else {
		nsp32_dbg(NSP32_DEBUG_INIT, "unknown transfer mode");
	}

	nsp32_dbg(NSP32_DEBUG_INIT, "full 0x%x emp 0x%x",
		  nsp32_index_read1(base, FIFO_FULL_SHLD_COUNT),
		  nsp32_index_read1(base, FIFO_EMPTY_SHLD_COUNT));

	nsp32_index_write1(base, CLOCK_DIV, data->clock);
	nsp32_index_write1(base, BM_CYCLE,  MEMRD_CMD1 | SGT_AUTO_PARA_MEMED_CMD);
	nsp32_write1(base, PARITY_CONTROL, 0);	/* parity check is disable */

	/*
	 * initialize MISC_WRRD register
	 * 
	 * Note: Designated parameters is obeyed as following:
	 *	MISC_SCSI_DIRECTION_DETECTOR_SELECT: It must be set.
	 *	MISC_MASTER_TERMINATION_SELECT:      It must be set.
	 *	MISC_BMREQ_NEGATE_TIMING_SEL:	     It should be set.
	 *	MISC_AUTOSEL_TIMING_SEL:	     It should be set.
	 *	MISC_BMSTOP_CHANGE2_NONDATA_PHASE:   It should be set.
	 *	MISC_DELAYED_BMSTART:		     It's selected for safety.
	 *
	 * Note: If MISC_BMSTOP_CHANGE2_NONDATA_PHASE is set, then
	 *	we have to set TRANSFERCONTROL_BM_START as 0 and set
	 *	appropriate value before restarting bus master transfer.
	 */
	nsp32_index_write2(base, MISC_WR,
			   (SCSI_DIRECTION_DETECTOR_SELECT |
			    DELAYED_BMSTART                |
			    MASTER_TERMINATION_SELECT      |
			    BMREQ_NEGATE_TIMING_SEL        |
			    AUTOSEL_TIMING_SEL             |
			    BMSTOP_CHANGE2_NONDATA_PHASE));

	nsp32_index_write1(base, TERM_PWR_CONTROL, 0);
	power = nsp32_index_read1(base, TERM_PWR_CONTROL);
	if (!(power & SENSE)) {
		nsp32_msg(KERN_INFO, "term power on");
		nsp32_index_write1(base, TERM_PWR_CONTROL, BPWR);
	}

	nsp32_write2(base, TIMER_SET, TIMER_STOP);
	nsp32_write2(base, TIMER_SET, TIMER_STOP); /* Required 2 times */

	nsp32_write1(base, SYNC_REG,     0);
	nsp32_write1(base, ACK_WIDTH,    0);
	nsp32_write2(base, SEL_TIME_OUT, SEL_TIMEOUT_TIME);

	/*
	 * enable to select designated IRQ (except for
	 * IRQSELECT_SERR, IRQSELECT_PERR, IRQSELECT_BMCNTERR)
	 */
	nsp32_index_write2(base, IRQ_SELECT, IRQSELECT_TIMER_IRQ         |
			                     IRQSELECT_SCSIRESET_IRQ     |
			                     IRQSELECT_FIFO_SHLD_IRQ     |
			                     IRQSELECT_RESELECT_IRQ      |
			                     IRQSELECT_PHASE_CHANGE_IRQ  |
			                     IRQSELECT_AUTO_SCSI_SEQ_IRQ |
			                  //   IRQSELECT_BMCNTERR_IRQ      |
			                     IRQSELECT_TARGET_ABORT_IRQ  |
			                     IRQSELECT_MASTER_ABORT_IRQ );
	nsp32_write2(base, IRQ_CONTROL, 0);

	/* PCI LED off */
	nsp32_index_write1(base, EXT_PORT_DDR, LED_OFF);
	nsp32_index_write1(base, EXT_PORT,     LED_OFF);

	return TRUE;
}


/* interrupt routine */
static irqreturn_t do_nsp32_isr(int irq, void *dev_id, struct pt_regs *regs)
{
	nsp32_hw_data *data = dev_id;
	unsigned int base = data->BaseAddress;
	struct scsi_cmnd *SCpnt = data->CurrentSC;
	unsigned short auto_stat, irq_stat, trans_stat;
	unsigned char busmon, busphase;
	unsigned long flags;
	int ret;
	int handled = 0;

#if (LINUX_VERSION_CODE > KERNEL_VERSION(2,5,0))
	struct Scsi_Host *host = data->Host;
	spin_lock_irqsave(host->host_lock, flags);
#else
	spin_lock_irqsave(&io_request_lock, flags);
#endif

	/*
	 * IRQ check, then enable IRQ mask
	 */
	irq_stat = nsp32_read2(base, IRQ_STATUS);
	nsp32_dbg(NSP32_DEBUG_INTR, 
		  "enter IRQ: %d, IRQstatus: 0x%x", irq, irq_stat);
	/* is this interrupt comes from Ninja asic? */
	if ((irq_stat & IRQSTATUS_ANY_IRQ) == 0) {
		nsp32_dbg(NSP32_DEBUG_INTR, "shared interrupt: irq other 0x%x", irq_stat);
		goto out2;
	}
	handled = 1;
	nsp32_write2(base, IRQ_CONTROL, IRQ_CONTROL_ALL_IRQ_MASK);

	busmon = nsp32_read1(base, SCSI_BUS_MONITOR);
	busphase = busmon & BUSMON_PHASE_MASK;

	trans_stat = nsp32_read2(base, TRANSFER_STATUS);
	if ((irq_stat == 0xffff) && (trans_stat == 0xffff)) {
		nsp32_msg(KERN_INFO, "card disconnect");
		if (data->CurrentSC != NULL) {
			nsp32_msg(KERN_INFO, "clean up current SCSI command");
			SCpnt->result = DID_BAD_TARGET << 16;
			nsp32_scsi_done(SCpnt);
		}
		goto out;
	}

	/* Timer IRQ */
	if (irq_stat & IRQSTATUS_TIMER_IRQ) {
		nsp32_dbg(NSP32_DEBUG_INTR, "timer stop");
		nsp32_write2(base, TIMER_SET, TIMER_STOP);
		goto out;
	}

	/* SCSI reset */
	if (irq_stat & IRQSTATUS_SCSIRESET_IRQ) {
		nsp32_msg(KERN_INFO, "detected someone do bus reset");
		nsp32_do_bus_reset(data);
		if (SCpnt != NULL) {
			SCpnt->result = DID_RESET << 16;
			nsp32_scsi_done(SCpnt);
		}
		goto out;
	}

	if (SCpnt == NULL) {
		nsp32_msg(KERN_WARNING, "SCpnt==NULL this can't be happened");
		nsp32_msg(KERN_WARNING, "irq_stat=0x%x trans_stat=0x%x", irq_stat, trans_stat);
		goto out;
	}

	/*
	 * AutoSCSI Interrupt.
	 * Note: This interrupt is occurred when AutoSCSI is finished.  Then
	 * check SCSIEXECUTEPHASE, and do appropriate action.  Each phases are
	 * recorded when AutoSCSI sequencer has been processed.
	 */
	if(irq_stat & IRQSTATUS_AUTOSCSI_IRQ) {
		/* getting SCSI executed phase */
		auto_stat = nsp32_read2(base, SCSI_EXECUTE_PHASE);
		nsp32_write2(base, SCSI_EXECUTE_PHASE, 0);

		/* Selection Timeout, go busfree phase. */
		if (auto_stat & SELECTION_TIMEOUT) {
			nsp32_dbg(NSP32_DEBUG_INTR,
				  "selection timeout occurred");

			SCpnt->result = DID_TIME_OUT << 16;
			nsp32_scsi_done(SCpnt);
			goto out;
		}

		if (auto_stat & MSGOUT_PHASE) {
			/*
			 * MsgOut phase was processed.
			 * If MSG_IN_OCCUER is not set, then MsgOut phase is
			 * completed. Thus, msgout_len must reset.  Otherwise,
			 * nothing to do here. If MSG_OUT_OCCUER is occurred,
			 * then we will encounter the condition and check.
			 */
			if (!(auto_stat & MSG_IN_OCCUER) &&
			     (data->msgout_len <= 3)) {
				/*
				 * !MSG_IN_OCCUER && msgout_len <=3
				 *   ---> AutoSCSI with MSGOUTreg is processed.
				 */
				data->msgout_len = 0;
			};

			nsp32_dbg(NSP32_DEBUG_INTR, "MsgOut phase processed");
		}

		if ((auto_stat & DATA_IN_PHASE) &&
		    (SCpnt->resid > 0) &&
		    ((nsp32_read2(base, FIFO_REST_CNT) & FIFO_REST_MASK) != 0)) {
			printk( "auto+fifo\n");
			//nsp32_pio_read(SCpnt);
		}

		if (auto_stat & (DATA_IN_PHASE | DATA_OUT_PHASE)) {
			/* DATA_IN_PHASE/DATA_OUT_PHASE was processed. */
			nsp32_dbg(NSP32_DEBUG_INTR,
				  "Data in/out phase processed");

			/* read BMCNT, SGT pointer addr */
			nsp32_dbg(NSP32_DEBUG_INTR, "BMCNT=0x%lx", 
				    nsp32_read4(base, BM_CNT));
			nsp32_dbg(NSP32_DEBUG_INTR, "addr=0x%lx", 
				    nsp32_read4(base, SGT_ADR));
			nsp32_dbg(NSP32_DEBUG_INTR, "SACK=0x%lx", 
				    nsp32_read4(base, SACK_CNT));
			nsp32_dbg(NSP32_DEBUG_INTR, "SSACK=0x%lx", 
				    nsp32_read4(base, SAVED_SACK_CNT));

			SCpnt->resid = 0; /* all data transfered! */
		}

		/*
		 * MsgIn Occur
		 */
		if (auto_stat & MSG_IN_OCCUER) {
			nsp32_msgin_occur(SCpnt, irq_stat, auto_stat);
		}

		/*
		 * MsgOut Occur
		 */
		if (auto_stat & MSG_OUT_OCCUER) {
			nsp32_msgout_occur(SCpnt);
		}

		/*
		 * Bus Free Occur
		 */
		if (auto_stat & BUS_FREE_OCCUER) {
			ret = nsp32_busfree_occur(SCpnt, auto_stat);
			if (ret == TRUE) {
				goto out;
			}
		}

		if (auto_stat & STATUS_PHASE) {
			/*
			 * Read CSB and substitute CSB for SCpnt->result
			 * to save status phase stutas byte.
			 * scsi error handler checks host_byte (DID_*:
			 * low level driver to indicate status), then checks 
			 * status_byte (SCSI status byte).
			 */
			SCpnt->result =	(int)nsp32_read1(base, SCSI_CSB_IN);
		}

		if (auto_stat & ILLEGAL_PHASE) {
			/* Illegal phase is detected. SACK is not back. */
			nsp32_msg(KERN_WARNING, 
				  "AUTO SCSI ILLEGAL PHASE OCCUR!!!!");

			/* TODO: currently we don't have any action... bus reset? */

			/*
			 * To send back SACK, assert, wait, and negate.
			 */
			nsp32_sack_assert(data);
			nsp32_wait_req(data, NEGATE);
			nsp32_sack_negate(data);

		}

		if (auto_stat & COMMAND_PHASE) {
			/* nothing to do */
			nsp32_dbg(NSP32_DEBUG_INTR, "Command phase processed");
		}

		if (auto_stat & AUTOSCSI_BUSY) {
			/* AutoSCSI is running */
		}

		show_autophase(auto_stat);
	}

	/* FIFO_SHLD_IRQ */
	if (irq_stat & IRQSTATUS_FIFO_SHLD_IRQ) {
		nsp32_dbg(NSP32_DEBUG_INTR, "FIFO IRQ");

		switch(busphase) {
		case BUSPHASE_DATA_OUT:
			nsp32_dbg(NSP32_DEBUG_INTR, "fifo/write");

			//nsp32_pio_write(SCpnt);

			break;

		case BUSPHASE_DATA_IN:
			nsp32_dbg(NSP32_DEBUG_INTR, "fifo/read");

			//nsp32_pio_read(SCpnt);

			break;

		case BUSPHASE_STATUS:
			nsp32_dbg(NSP32_DEBUG_INTR, "fifo/status");

			SCpnt->SCp.Status = nsp32_read1(base, SCSI_CSB_IN);

			break;
		default:
			nsp32_dbg(NSP32_DEBUG_INTR, "fifo/other phase");
			nsp32_dbg(NSP32_DEBUG_INTR, "irq_stat=0x%x trans_stat=0x%x", irq_stat, trans_stat);
			show_busphase(busphase);
			break;
		}

		goto out;
	}

	/* Phase Change IRQ */
	if (irq_stat & IRQSTATUS_PHASE_CHANGE_IRQ) {
		nsp32_dbg(NSP32_DEBUG_INTR, "phase change IRQ");

		switch(busphase) {
		case BUSPHASE_MESSAGE_IN:
			nsp32_dbg(NSP32_DEBUG_INTR, "phase chg/msg in");
			nsp32_msgin_occur(SCpnt, irq_stat, 0);
			break;
		default:
			nsp32_msg(KERN_WARNING, "phase chg/other phase?");
			nsp32_msg(KERN_WARNING, "irq_stat=0x%x trans_stat=0x%x\n",
				  irq_stat, trans_stat);
			show_busphase(busphase);
			break;
		}
		goto out;
	}

	/* PCI_IRQ */
	if (irq_stat & IRQSTATUS_PCI_IRQ) {
		nsp32_dbg(NSP32_DEBUG_INTR, "PCI IRQ occurred");
		/* Do nothing */
	}

	/* BMCNTERR_IRQ */
	if (irq_stat & IRQSTATUS_BMCNTERR_IRQ) {
		nsp32_msg(KERN_ERR, "Received unexpected BMCNTERR IRQ! ");
		/*
		 * TODO: To be implemented improving bus master
		 * transfer reliablity when BMCNTERR is occurred in
		 * AutoSCSI phase described in specification.
		 */
	}

#if 0
	nsp32_dbg(NSP32_DEBUG_INTR,
		  "irq_stat=0x%x trans_stat=0x%x", irq_stat, trans_stat);
	show_busphase(busphase);
#endif

 out:
	/* disable IRQ mask */
	nsp32_write2(base, IRQ_CONTROL, 0);

 out2:
#if (LINUX_VERSION_CODE > KERNEL_VERSION(2,5,0))
	spin_unlock_irqrestore(host->host_lock, flags);
#else
	spin_unlock_irqrestore(&io_request_lock, flags);
#endif

	nsp32_dbg(NSP32_DEBUG_INTR, "exit");

	return IRQ_RETVAL(handled);
}

#undef SPRINTF
#define SPRINTF(args...) \
	do { \
		if(length > (pos - buffer)) { \
			pos += snprintf(pos, length - (pos - buffer) + 1, ## args); \
			nsp32_dbg(NSP32_DEBUG_PROC, "buffer=0x%p pos=0x%p length=%d %d\n", buffer, pos, length,  length - (pos - buffer));\
		} \
	} while(0)
static int nsp32_proc_info(
#if (LINUX_VERSION_CODE > KERNEL_VERSION(2,5,73)) 
	struct Scsi_Host *host,
#endif
	char             *buffer,
	char            **start,
	off_t             offset,
	int               length,
#if !(LINUX_VERSION_CODE > KERNEL_VERSION(2,5,73)) 
	int               hostno,
#endif
	int               inout)
{
	char             *pos = buffer;
	int               thislength;
	unsigned long     flags;
	nsp32_hw_data    *data;
#if (LINUX_VERSION_CODE > KERNEL_VERSION(2,5,73)) 
	int               hostno;
#else
	struct Scsi_Host *host;
#endif
	unsigned int      base;
	unsigned char     mode_reg;
	int               id, speed;
	long              model;

	/* Write is not supported, just return. */
	if (inout == TRUE) {
		return -EINVAL;
	}

#if (LINUX_VERSION_CODE > KERNEL_VERSION(2,5,73)) 
	hostno = host->host_no;
#else
	/* search this HBA host */
	host = scsi_host_hn_get(hostno);
	if (host == NULL) {
		return -ESRCH;
	}
#endif
	data = (nsp32_hw_data *)host->hostdata;
	base = host->io_port;

	SPRINTF("NinjaSCSI-32 status\n\n");
	SPRINTF("Driver version:        %s, $Revision: 1.33 $\n", nsp32_release_version);
	SPRINTF("SCSI host No.:         %d\n",		hostno);
	SPRINTF("IRQ:                   %d\n",		host->irq);
	SPRINTF("IO:                    0x%lx-0x%lx\n", host->io_port, host->io_port + host->n_io_port - 1);
	SPRINTF("MMIO(virtual address): 0x%lx-0x%lx\n",	host->base, host->base + data->MmioLength - 1);
	SPRINTF("sg_tablesize:          %d\n",		host->sg_tablesize);
	SPRINTF("Chip revision:         0x%x\n",       	(nsp32_read2(base, INDEX_REG) >> 8) & 0xff);

	mode_reg = nsp32_index_read1(base, CHIP_MODE);
	model    = data->pci_devid->driver_data;

#ifdef CONFIG_PM
	SPRINTF("Power Management:      %s\n",          (mode_reg & OPTF) ? "yes" : "no");
#endif
	SPRINTF("OEM:                   %ld, %s\n",     (mode_reg & (OEM0|OEM1)), nsp32_model[model]);

	spin_lock_irqsave(&(data->Lock), flags);
	SPRINTF("CurrentSC:             0x%p\n\n",      data->CurrentSC);
	spin_unlock_irqrestore(&(data->Lock), flags);


	SPRINTF("SDTR status\n");
	for (id = 0; id < ARRAY_SIZE(data->target); id++) {

                SPRINTF("id %d: ", id);

		if (id == host->this_id) {
			SPRINTF("----- NinjaSCSI-32 host adapter\n");
			continue;
		}

		if (data->target[id].sync_flag == SDTR_DONE) {
			if (data->target[id].period == 0            &&
			    data->target[id].offset == ASYNC_OFFSET ) {
				SPRINTF("async");
			} else {
				SPRINTF(" sync");
			}
		} else {
			SPRINTF(" none");
		}

		if (data->target[id].period != 0) {

			speed = 1000000 / (data->target[id].period * 4);

			SPRINTF(" transfer %d.%dMB/s, offset %d",
				speed / 1000,
				speed % 1000,
				data->target[id].offset
				);
		}
		SPRINTF("\n");
	}


	thislength = pos - (buffer + offset);

	if(thislength < 0) {
		*start = NULL;
                return 0;
        }


	thislength = min(thislength, length);
	*start = buffer + offset;

	return thislength;
}
#undef SPRINTF



/*
 * Reset parameters and call scsi_done for data->cur_lunt.
 * Be careful setting SCpnt->result = DID_* before calling this function.
 */
static void nsp32_scsi_done(struct scsi_cmnd *SCpnt)
{
	nsp32_hw_data *data = (nsp32_hw_data *)SCpnt->device->host->hostdata;
	unsigned int   base = SCpnt->device->host->io_port;

	/*
	 * unmap pci
	 */
	if (SCpnt->request_bufflen == 0) {
		goto skip;
	}

	if (SCpnt->use_sg) {
		pci_unmap_sg(data->Pci,
			     (struct scatterlist *)SCpnt->request_buffer,
			     SCpnt->use_sg, SCpnt->sc_data_direction);
	} else {
		pci_unmap_single(data->Pci,
				 (u32)SCpnt->SCp.have_data_in,
				 SCpnt->request_bufflen,
				 SCpnt->sc_data_direction);
	}

 skip:
	/*
	 * clear TRANSFERCONTROL_BM_START
	 */
	nsp32_write2(base, TRANSFER_CONTROL, 0);
	nsp32_write4(base, BM_CNT,           0);

	/*
	 * call scsi_done
	 */
	(*SCpnt->scsi_done)(SCpnt);

	/*
	 * reset parameters
	 */
	data->cur_lunt->SCpnt = NULL;
	data->cur_lunt        = NULL;
	data->cur_target      = NULL;
	data->CurrentSC      = NULL;
}


/*
 * Bus Free Occur
 *
 * Current Phase is BUSFREE. AutoSCSI is automatically execute BUSFREE phase
 * with ACK reply when below condition is matched:
 *	MsgIn 00: Command Complete.
 *	MsgIn 02: Save Data Pointer.
 *	MsgIn 04: Diconnect.
 * In other case, unexpected BUSFREE is detected.
 */
static int nsp32_busfree_occur(struct scsi_cmnd *SCpnt, unsigned short execph)
{
	nsp32_hw_data *data = (nsp32_hw_data *)SCpnt->device->host->hostdata;
	unsigned int base   = SCpnt->device->host->io_port;

	nsp32_dbg(NSP32_DEBUG_BUSFREE, "enter execph=0x%x", execph);
	show_autophase(execph);

	nsp32_write4(base, BM_CNT,           0);
	nsp32_write2(base, TRANSFER_CONTROL, 0);

	/*
	 * MsgIn 02: Save Data Pointer
	 *
	 * VALID:
	 *   Save Data Pointer is received. Adjust pointer.
	 *   
	 * NO-VALID:
	 *   SCSI-3 says if Save Data Pointer is not received, then we restart
	 *   processing and we can't adjust any SCSI data pointer in next data
	 *   phase.
	 */
	if (execph & MSGIN_02_VALID) {
		nsp32_dbg(NSP32_DEBUG_BUSFREE, "MsgIn02_Valid");

		/*
		 * Check sack_cnt/saved_sack_cnt, then adjust sg table if
		 * needed.
		 */
		if (!(execph & MSGIN_00_VALID) && 
		    ((execph & DATA_IN_PHASE) || (execph & DATA_OUT_PHASE))) {
			unsigned int sacklen, s_sacklen;

			/*
			 * Read SACK count and SAVEDSACK count, then compare.
			 */
			sacklen   = nsp32_read4(base, SACK_CNT      );
			s_sacklen = nsp32_read4(base, SAVED_SACK_CNT);

			/*
			 * If SAVEDSACKCNT == 0, it means SavedDataPointer is
			 * come after data transfering.
			 */
			if (s_sacklen > 0) {
				/*
				 * Comparing between sack and savedsack to
				 * check the condition of AutoMsgIn03.
				 *
				 * If they are same, set msgin03 == TRUE,
				 * COMMANDCONTROL_AUTO_MSGIN_03 is enabled at
				 * reselection.  On the other hand, if they
				 * aren't same, set msgin03 == FALSE, and
				 * COMMANDCONTROL_AUTO_MSGIN_03 is disabled at
				 * reselection.
				 */
				if (sacklen != s_sacklen) {
					data->cur_lunt->msgin03 = FALSE;
				} else {
					data->cur_lunt->msgin03 = TRUE;
				}

				nsp32_adjust_busfree(SCpnt, s_sacklen);
			}
		}

		/* This value has not substitude with valid value yet... */
		//data->cur_lunt->save_datp = data->cur_datp;
	} else {
		/*
		 * no processing.
		 */
	}
	
	if (execph & MSGIN_03_VALID) {
		/* MsgIn03 was valid to be processed. No need processing. */
	}

	/*
	 * target SDTR check
	 */
	if (data->cur_target->sync_flag & SDTR_INITIATOR) {
		/*
		 * SDTR negotiation pulled by the initiator has not
		 * finished yet. Fall back to ASYNC mode.
		 */
		nsp32_set_async(data, data->cur_target);
		data->cur_target->sync_flag &= ~SDTR_INITIATOR;
		data->cur_target->sync_flag |= SDTR_DONE;
	} else if (data->cur_target->sync_flag & SDTR_TARGET) {
		/*
		 * SDTR negotiation pulled by the target has been
		 * negotiating.
		 */
		if (execph & (MSGIN_00_VALID | MSGIN_04_VALID)) {
			/* 
			 * If valid message is received, then
			 * negotiation is succeeded.
			 */
		} else {
			/*
			 * On the contrary, if unexpected bus free is
			 * occurred, then negotiation is failed. Fall
			 * back to ASYNC mode.
			 */
			nsp32_set_async(data, data->cur_target);
		}
		data->cur_target->sync_flag &= ~SDTR_TARGET;
		data->cur_target->sync_flag |= SDTR_DONE;
	}

	/*
	 * It is always ensured by SCSI standard that initiator
	 * switches into Bus Free Phase after
	 * receiving message 00 (Command Complete), 04 (Disconnect).
	 * It's the reason that processing here is valid.
	 */
	if (execph & MSGIN_00_VALID) {
		/* MsgIn 00: Command Complete */
		nsp32_dbg(NSP32_DEBUG_BUSFREE, "command complete");

		SCpnt->SCp.Status  = nsp32_read1(base, SCSI_CSB_IN);
		SCpnt->SCp.Message = 0;
		nsp32_dbg(NSP32_DEBUG_BUSFREE, 
			  "normal end stat=0x%x resid=0x%x\n",
			  SCpnt->SCp.Status, SCpnt->resid);
		SCpnt->result = (DID_OK             << 16) |
			        (SCpnt->SCp.Message <<  8) |
			        (SCpnt->SCp.Status  <<  0);
		nsp32_scsi_done(SCpnt);
		/* All operation is done */
		return TRUE;
	} else if (execph & MSGIN_04_VALID) {
		/* MsgIn 04: Disconnect */
		SCpnt->SCp.Status  = nsp32_read1(base, SCSI_CSB_IN);
		SCpnt->SCp.Message = 4;
		
		nsp32_dbg(NSP32_DEBUG_BUSFREE, "disconnect");
		return TRUE;
	} else {
		/* Unexpected bus free */
		nsp32_msg(KERN_WARNING, "unexpected bus free occurred");

		/* DID_ERROR? */
		//SCpnt->result   = (DID_OK << 16) | (SCpnt->SCp.Message << 8) | (SCpnt->SCp.Status << 0);
		SCpnt->result = DID_ERROR << 16;
		nsp32_scsi_done(SCpnt);
		return TRUE;
	}
	return FALSE;
}


/*
 * nsp32_adjust_busfree - adjusting SG table
 *
 * Note: This driver adjust the SG table using SCSI ACK
 *       counter instead of BMCNT counter!
 */
static void nsp32_adjust_busfree(struct scsi_cmnd *SCpnt, unsigned int s_sacklen)
{
	nsp32_hw_data *data = (nsp32_hw_data *)SCpnt->device->host->hostdata;
	int                   old_entry = data->cur_entry;
	int                   new_entry;
	int                   sg_num = data->cur_lunt->sg_num;
	nsp32_sgtable *sgt    = data->cur_lunt->sglun->sgt;
	unsigned int          restlen, sentlen;
	u32_le                len, addr;

	nsp32_dbg(NSP32_DEBUG_SGLIST, "old resid=0x%x", SCpnt->resid);

	/* adjust saved SACK count with 4 byte start address boundary */
	s_sacklen -= le32_to_cpu(sgt[old_entry].addr) & 3;

	/*
	 * calculate new_entry from sack count and each sgt[].len 
	 * calculate the byte which is intent to send
	 */
	sentlen = 0;
	for (new_entry = old_entry; new_entry < sg_num; new_entry++) {
		sentlen += (le32_to_cpu(sgt[new_entry].len) & ~SGTEND);
		if (sentlen > s_sacklen) {
			break;
		}
	}

	/* all sgt is processed */
	if (new_entry == sg_num) {
		goto last;
	}

	if (sentlen == s_sacklen) {
		/* XXX: confirm it's ok or not */
		/* In this case, it's ok because we are at 
		   the head element of the sg. restlen is correctly calculated. */
	}

	/* calculate the rest length for transfering */
	restlen = sentlen - s_sacklen;

	/* update adjusting current SG table entry */
	len  = le32_to_cpu(sgt[new_entry].len);
	addr = le32_to_cpu(sgt[new_entry].addr);
	addr += (len - restlen);
	sgt[new_entry].addr = cpu_to_le32(addr);
	sgt[new_entry].len  = cpu_to_le32(restlen);

	/* set cur_entry with new_entry */
	data->cur_entry = new_entry;
 
	return;

 last:
	if (SCpnt->resid < sentlen) {
		nsp32_msg(KERN_ERR, "resid underflow");
	}

	SCpnt->resid -= sentlen;
	nsp32_dbg(NSP32_DEBUG_SGLIST, "new resid=0x%x", SCpnt->resid);

	/* update hostdata and lun */

	return;
}


/*
 * It's called MsgOut phase occur.
 * NinjaSCSI-32Bi/UDE automatically processes up to 3 messages in
 * message out phase. It, however, has more than 3 messages,
 * HBA creates the interrupt and we have to process by hand.
 */
static void nsp32_msgout_occur(struct scsi_cmnd *SCpnt)
{
	nsp32_hw_data *data = (nsp32_hw_data *)SCpnt->device->host->hostdata;
	unsigned int base   = SCpnt->device->host->io_port;
	//unsigned short command;
	long new_sgtp;
	int i;
	
	nsp32_dbg(NSP32_DEBUG_MSGOUTOCCUR,
		  "enter: msgout_len: 0x%x", data->msgout_len);

	/*
	 * If MsgOut phase is occurred without having any
	 * message, then No_Operation is sent (SCSI-2).
	 */
	if (data->msgout_len == 0) {
		nsp32_build_nop(SCpnt);
	}

	/*
	 * Set SGTP ADDR current entry for restarting AUTOSCSI, 
	 * because SGTP is incremented next point.
	 * There is few statement in the specification...
	 */
 	new_sgtp = data->cur_lunt->sglun_paddr + 
		   (data->cur_lunt->cur_entry * sizeof(nsp32_sgtable));

	/*
	 * send messages
	 */
	for (i = 0; i < data->msgout_len; i++) {
		nsp32_dbg(NSP32_DEBUG_MSGOUTOCCUR,
			  "%d : 0x%x", i, data->msgoutbuf[i]);

		/*
		 * Check REQ is asserted.
		 */
		nsp32_wait_req(data, ASSERT);

		if (i == (data->msgout_len - 1)) {
			/*
			 * If the last message, set the AutoSCSI restart
			 * before send back the ack message. AutoSCSI
			 * restart automatically negate ATN signal.
			 */
			//command = (AUTO_MSGIN_00_OR_04 | AUTO_MSGIN_02);
			//nsp32_restart_autoscsi(SCpnt, command);
			nsp32_write2(base, COMMAND_CONTROL,
					 (CLEAR_CDB_FIFO_POINTER |
					  AUTO_COMMAND_PHASE     |
					  AUTOSCSI_RESTART       |
					  AUTO_MSGIN_00_OR_04    |
					  AUTO_MSGIN_02          ));
		}
		/*
		 * Write data with SACK, then wait sack is
		 * automatically negated.
		 */
		nsp32_write1(base, SCSI_DATA_WITH_ACK, data->msgoutbuf[i]);
		nsp32_wait_sack(data, NEGATE);

		nsp32_dbg(NSP32_DEBUG_MSGOUTOCCUR, "bus: 0x%x\n",
			  nsp32_read1(base, SCSI_BUS_MONITOR));
	};

	data->msgout_len = 0;

	nsp32_dbg(NSP32_DEBUG_MSGOUTOCCUR, "exit");
}

/*
 * Restart AutoSCSI
 *
 * Note: Restarting AutoSCSI needs set:
 *		SYNC_REG, ACK_WIDTH, SGT_ADR, TRANSFER_CONTROL
 */
static void nsp32_restart_autoscsi(struct scsi_cmnd *SCpnt, unsigned short command)
{
	nsp32_hw_data *data = (nsp32_hw_data *)SCpnt->device->host->hostdata;
	unsigned int   base = data->BaseAddress;
	unsigned short transfer = 0;

	nsp32_dbg(NSP32_DEBUG_RESTART, "enter");

	if (data->cur_target == NULL || data->cur_lunt == NULL) {
		nsp32_msg(KERN_ERR, "Target or Lun is invalid");
	}

	/*
	 * set SYNC_REG
	 * Don't set BM_START_ADR before setting this register.
	 */
	nsp32_write1(base, SYNC_REG, data->cur_target->syncreg);

	/*
	 * set ACKWIDTH
	 */
	nsp32_write1(base, ACK_WIDTH, data->cur_target->ackwidth);

	/*
	 * set SREQ hazard killer sampling rate
	 */
	nsp32_write1(base, SREQ_SMPL_RATE, data->cur_target->sample_reg);

	/*
	 * set SGT ADDR (physical address)
	 */
	nsp32_write4(base, SGT_ADR, data->cur_lunt->sglun_paddr);

	/*
	 * set TRANSFER CONTROL REG
	 */
	transfer = 0;
	transfer |= (TRANSFER_GO | ALL_COUNTER_CLR);
	if (data->trans_method & NSP32_TRANSFER_BUSMASTER) {
		if (SCpnt->request_bufflen > 0) {
			transfer |= BM_START;
		}
	} else if (data->trans_method & NSP32_TRANSFER_MMIO) {
		transfer |= CB_MMIO_MODE;
	} else if (data->trans_method & NSP32_TRANSFER_PIO) {
		transfer |= CB_IO_MODE;
	}
	nsp32_write2(base, TRANSFER_CONTROL, transfer);

	/*
	 * restart AutoSCSI
	 *
	 * TODO: COMMANDCONTROL_AUTO_COMMAND_PHASE is needed ?
	 */
	command |= (CLEAR_CDB_FIFO_POINTER |
		    AUTO_COMMAND_PHASE     |
		    AUTOSCSI_RESTART       );
	nsp32_write2(base, COMMAND_CONTROL, command);

	nsp32_dbg(NSP32_DEBUG_RESTART, "exit");
}


/*
 * cannot run automatically message in occur
 */
static void nsp32_msgin_occur(struct scsi_cmnd     *SCpnt,
			      unsigned long  irq_status,
			      unsigned short execph)
{
	nsp32_hw_data *data = (nsp32_hw_data *)SCpnt->device->host->hostdata;
	unsigned int   base = SCpnt->device->host->io_port;
	unsigned char  msg;
	unsigned char  msgtype;
	unsigned char  newlun;
	unsigned short command  = 0;
	int            msgclear = TRUE;
	long           new_sgtp;
	int            ret;

	/*
	 * read first message
	 *    Use SCSIDATA_W_ACK instead of SCSIDATAIN, because the procedure
	 *    of Message-In have to be processed before sending back SCSI ACK.
	 */
	msg = nsp32_read1(base, SCSI_DATA_IN);
	data->msginbuf[(unsigned char)data->msgin_len] = msg;
	msgtype = data->msginbuf[0];
	nsp32_dbg(NSP32_DEBUG_MSGINOCCUR,
		  "enter: msglen: 0x%x msgin: 0x%x msgtype: 0x%x",
		  data->msgin_len, msg, msgtype);

	/*
	 * TODO: We need checking whether bus phase is message in?
	 */

	/*
	 * assert SCSI ACK
	 */
	nsp32_sack_assert(data);

	/*
	 * processing IDENTIFY
	 */
	if (msgtype & 0x80) {
		if (!(irq_status & IRQSTATUS_RESELECT_OCCUER)) {
			/* Invalid (non reselect) phase */
			goto reject;
		}

		newlun = msgtype & 0x1f; /* TODO: SPI-3 compliant? */
		ret = nsp32_reselection(SCpnt, newlun);
		if (ret == TRUE) {
			goto restart;
		} else {
			goto reject;
		}
	}
	
	/*
	 * processing messages except for IDENTIFY
	 *
	 * TODO: Messages are all SCSI-2 terminology. SCSI-3 compliance is TODO.
	 */
	switch (msgtype) {
	/*
	 * 1-byte message
	 */
	case COMMAND_COMPLETE:
	case DISCONNECT:
		/*
		 * These messages should not be occurred.
		 * They should be processed on AutoSCSI sequencer.
		 */
		nsp32_msg(KERN_WARNING, 
			   "unexpected message of AutoSCSI MsgIn: 0x%x", msg);
		break;
		
	case RESTORE_POINTERS:
		/*
		 * AutoMsgIn03 is disabled, and HBA gets this message.
		 */

		if ((execph & DATA_IN_PHASE) || (execph & DATA_OUT_PHASE)) {
			unsigned int s_sacklen;

			s_sacklen = nsp32_read4(base, SAVED_SACK_CNT);
			if ((execph & MSGIN_02_VALID) && (s_sacklen > 0)) {
				nsp32_adjust_busfree(SCpnt, s_sacklen);
			} else {
				/* No need to rewrite SGT */
			}
		}
		data->cur_lunt->msgin03 = FALSE;

		/* Update with the new value */

		/* reset SACK/SavedACK counter (or ALL clear?) */
		nsp32_write4(base, CLR_COUNTER, CLRCOUNTER_ALLMASK);

		/*
		 * set new sg pointer
		 */
		new_sgtp = data->cur_lunt->sglun_paddr + 
			(data->cur_lunt->cur_entry * sizeof(nsp32_sgtable));
		nsp32_write4(base, SGT_ADR, new_sgtp);

		break;

	case SAVE_POINTERS:
		/*
		 * These messages should not be occurred.
		 * They should be processed on AutoSCSI sequencer.
		 */
		nsp32_msg (KERN_WARNING, 
			   "unexpected message of AutoSCSI MsgIn: SAVE_POINTERS");
		
		break;
		
	case MESSAGE_REJECT:
		/* If previous message_out is sending SDTR, and get 
		   message_reject from target, SDTR negotiation is failed */
		if (data->cur_target->sync_flag &
				(SDTR_INITIATOR | SDTR_TARGET)) {
			/*
			 * Current target is negotiating SDTR, but it's
			 * failed.  Fall back to async transfer mode, and set
			 * SDTR_DONE.
			 */
			nsp32_set_async(data, data->cur_target);
			data->cur_target->sync_flag &= ~SDTR_INITIATOR;
			data->cur_target->sync_flag |= SDTR_DONE;

		}
		break;

	case LINKED_CMD_COMPLETE:
	case LINKED_FLG_CMD_COMPLETE:
		/* queue tag is not supported currently */
		nsp32_msg (KERN_WARNING, 
			   "unsupported message: 0x%x", msgtype);
		break;

	case INITIATE_RECOVERY:
		/* staring ECA (Extended Contingent Allegiance) state. */
		/* This message is declined in SPI2 or later. */

		goto reject;

	/*
	 * 2-byte message
	 */
	case SIMPLE_QUEUE_TAG:
	case 0x23:
		/*
		 * 0x23: Ignore_Wide_Residue is not declared in scsi.h.
		 * No support is needed.
		 */
		if (data->msgin_len >= 1) {
			goto reject;
		}

		/* current position is 1-byte of 2 byte */
		msgclear = FALSE;

		break;

	/*
	 * extended message
	 */
	case EXTENDED_MESSAGE:
		if (data->msgin_len < 1) {
			/*
			 * Current position does not reach 2-byte
			 * (2-byte is extended message length).
			 */
			msgclear = FALSE;
			break;
		}

		if ((data->msginbuf[1] + 1) > data->msgin_len) {
			/*
			 * Current extended message has msginbuf[1] + 2
			 * (msgin_len starts counting from 0, so buf[1] + 1).
			 * If current message position is not finished,
			 * continue receiving message.
			 */
			msgclear = FALSE;
			break;
		}

		/*
		 * Reach here means regular length of each type of 
		 * extended messages.
		 */
		switch (data->msginbuf[2]) {
		case EXTENDED_MODIFY_DATA_POINTER:
			/* TODO */
			goto reject; /* not implemented yet */
			break;

		case EXTENDED_SDTR:
			/*
			 * Exchange this message between initiator and target.
			 */
			if (data->msgin_len != EXTENDED_SDTR_LEN + 1) {
				/*
				 * received inappropriate message.
				 */
				goto reject;
				break;
			}

			nsp32_analyze_sdtr(SCpnt);

			break;

		case EXTENDED_EXTENDED_IDENTIFY:
			/* SCSI-I only, not supported. */
			goto reject; /* not implemented yet */

			break;

		case EXTENDED_WDTR:
			goto reject; /* not implemented yet */

			break;
			
		default:
			goto reject;
		}
		break;
		
	default:
		goto reject;
	}

 restart:
	if (msgclear == TRUE) {
		data->msgin_len = 0;

		/*
		 * If restarting AutoSCSI, but there are some message to out
		 * (msgout_len > 0), set AutoATN, and set SCSIMSGOUT as 0
		 * (MV_VALID = 0). When commandcontrol is written with
		 * AutoSCSI restart, at the same time MsgOutOccur should be
		 * happened (however, such situation is really possible...?).
		 */
		if (data->msgout_len > 0) {	
			nsp32_write4(base, SCSI_MSG_OUT, 0);
			command |= AUTO_ATN;
		}

		/*
		 * restart AutoSCSI
		 * If it's failed, COMMANDCONTROL_AUTO_COMMAND_PHASE is needed.
		 */
		command |= (AUTO_MSGIN_00_OR_04 | AUTO_MSGIN_02);

		/*
		 * If current msgin03 is TRUE, then flag on.
		 */
		if (data->cur_lunt->msgin03 == TRUE) {
			command |= AUTO_MSGIN_03;
		}
		data->cur_lunt->msgin03 = FALSE;
	} else {
		data->msgin_len++;
	}

	/*
	 * restart AutoSCSI
	 */
	nsp32_restart_autoscsi(SCpnt, command);

	/*
	 * wait SCSI REQ negate for REQ-ACK handshake
	 */
	nsp32_wait_req(data, NEGATE);

	/*
	 * negate SCSI ACK
	 */
	nsp32_sack_negate(data);

	nsp32_dbg(NSP32_DEBUG_MSGINOCCUR, "exit");

	return;

 reject:
	nsp32_msg(KERN_WARNING, 
		  "invalid or unsupported MessageIn, rejected. "
		  "current msg: 0x%x (len: 0x%x), processing msg: 0x%x",
		  msg, data->msgin_len, msgtype);
	nsp32_build_reject(SCpnt);
	data->msgin_len = 0;

	goto restart;
}

/*
 * 
 */
static void nsp32_analyze_sdtr(struct scsi_cmnd *SCpnt)
{
	nsp32_hw_data   *data = (nsp32_hw_data *)SCpnt->device->host->hostdata;
	nsp32_target     *target     = data->cur_target;
	nsp32_sync_table *synct;
	unsigned char     get_period = data->msginbuf[3];
	unsigned char     get_offset = data->msginbuf[4];
	int               entry;
	int               syncnum;

	nsp32_dbg(NSP32_DEBUG_MSGINOCCUR, "enter");

	synct   = data->synct;
	syncnum = data->syncnum;

	/*
	 * If this inititor sent the SDTR message, then target responds SDTR,
	 * initiator SYNCREG, ACKWIDTH from SDTR parameter.
	 * Messages are not appropriate, then send back reject message.
	 * If initiator did not send the SDTR, but target sends SDTR, 
	 * initiator calculator the appropriate parameter and send back SDTR.
	 */	
	if (target->sync_flag & SDTR_INITIATOR) {
		/*
		 * Initiator sent SDTR, the target responds and
		 * send back negotiation SDTR.
		 */
		nsp32_dbg(NSP32_DEBUG_MSGINOCCUR, "target responds SDTR");
	
		target->sync_flag &= ~SDTR_INITIATOR;
		target->sync_flag |= SDTR_DONE;

		/*
		 * offset:
		 */
		if (get_offset > SYNC_OFFSET) {
			/*
			 * Negotiation is failed, the target send back
			 * unexpected offset value.
			 */
			goto reject;
		}
		
		if (get_offset == ASYNC_OFFSET) {
			/*
			 * Negotiation is succeeded, the target want
			 * to fall back into asynchronous transfer mode.
			 */
			goto async;
		}

		/*
		 * period:
		 *    Check whether sync period is too short. If too short,
		 *    fall back to async mode. If it's ok, then investigate
		 *    the received sync period. If sync period is acceptable
		 *    between sync table start_period and end_period, then
		 *    set this I_T nexus as sent offset and period.
		 *    If it's not acceptable, send back reject and fall back
		 *    to async mode.
		 */
		if (get_period < data->synct[0].period_num) {
			/*
			 * Negotiation is failed, the target send back
			 * unexpected period value.
			 */
			goto reject;
		}

		entry = nsp32_search_period_entry(data, target, get_period);

		if (entry < 0) {
			/*
			 * Target want to use long period which is not 
			 * acceptable NinjaSCSI-32Bi/UDE.
			 */
			goto reject;
		}

		/*
		 * Set new sync table and offset in this I_T nexus.
		 */
		nsp32_set_sync_entry(data, target, entry, get_offset);
	} else {
		/* Target send SDTR to initiator. */
		nsp32_dbg(NSP32_DEBUG_MSGINOCCUR, "target send SDTR");
	
		target->sync_flag |= SDTR_INITIATOR;

		/* offset: */
		if (get_offset > SYNC_OFFSET) {
			/* send back as SYNC_OFFSET */
			get_offset = SYNC_OFFSET;
		}

		/* period: */
		if (get_period < data->synct[0].period_num) {
			get_period = data->synct[0].period_num;
		}

		entry = nsp32_search_period_entry(data, target, get_period);

		if (get_offset == ASYNC_OFFSET || entry < 0) {
			nsp32_set_async(data, target);
			nsp32_build_sdtr(SCpnt, 0, ASYNC_OFFSET);
		} else {
			nsp32_set_sync_entry(data, target, entry, get_offset);
			nsp32_build_sdtr(SCpnt, get_period, get_offset);
		}
	}

	target->period = get_period;
	nsp32_dbg(NSP32_DEBUG_MSGINOCCUR, "exit");
	return;

 reject:
	/*
	 * If the current message is unacceptable, send back to the target
	 * with reject message.
	 */
	nsp32_build_reject(SCpnt);

 async:
	nsp32_set_async(data, target);	/* set as ASYNC transfer mode */

	target->period = 0;
	nsp32_dbg(NSP32_DEBUG_MSGINOCCUR, "exit: set async");
	return;
}


/*
 * Search config entry number matched in sync_table from given
 * target and speed period value. If failed to search, return negative value.
 */
static int nsp32_search_period_entry(nsp32_hw_data *data,
				     nsp32_target  *target,
				     unsigned char  period)
{
	int i;

	if (target->limit_entry >= data->syncnum) {
		nsp32_msg(KERN_ERR, "limit_entry exceeds syncnum!");
		target->limit_entry = 0;
	}

	for (i = target->limit_entry; i < data->syncnum; i++) {
		if (period >= data->synct[i].start_period &&
		    period <= data->synct[i].end_period) {
				break;
		}
	}

	/*
	 * Check given period value is over the sync_table value.
	 * If so, return max value.
	 */
	if (i == data->syncnum) {
		i = -1;
	}

	return i;
}


/*
 * target <-> initiator use ASYNC transfer
 */
static void nsp32_set_async(nsp32_hw_data *data, nsp32_target *target)
{
	unsigned char period = data->synct[target->limit_entry].period_num;

	target->offset     = ASYNC_OFFSET;
	target->period     = 0;
	target->syncreg    = TO_SYNCREG(period, ASYNC_OFFSET);
	target->ackwidth   = 0;
	target->sample_reg = 0;

	nsp32_dbg(NSP32_DEBUG_SYNC, "set async");
}


/*
 * target <-> initiator use maximum SYNC transfer
 */
static void nsp32_set_max_sync(nsp32_hw_data *data,
			       nsp32_target  *target,
			       unsigned char *period,
			       unsigned char *offset)
{
	unsigned char period_num, ackwidth;

	period_num = data->synct[target->limit_entry].period_num;
	*period    = data->synct[target->limit_entry].start_period;
	ackwidth   = data->synct[target->limit_entry].ackwidth;
	*offset    = SYNC_OFFSET;

	target->syncreg    = TO_SYNCREG(period_num, *offset);
	target->ackwidth   = ackwidth;
	target->offset     = *offset;
	target->sample_reg = 0;       /* disable SREQ sampling */
}


/*
 * target <-> initiator use entry number speed
 */
static void nsp32_set_sync_entry(nsp32_hw_data *data,
				 nsp32_target  *target,
				 int            entry,
				 unsigned char  offset)
{
	unsigned char period, ackwidth, sample_rate;

	period      = data->synct[entry].period_num;
	ackwidth    = data->synct[entry].ackwidth;
	offset      = offset;
	sample_rate = data->synct[entry].sample_rate;

	target->syncreg    = TO_SYNCREG(period, offset);
	target->ackwidth   = ackwidth;
	target->offset     = offset;
	target->sample_reg = sample_rate | SAMPLING_ENABLE;

	nsp32_dbg(NSP32_DEBUG_SYNC, "set sync");
}


/*
 * It waits until SCSI REQ becomes assertion or negation state.
 *
 * Note: If nsp32_msgin_occur is called, we asserts SCSI ACK. Then
 *     connected target responds SCSI REQ negation.  We have to wait
 *     SCSI REQ becomes negation in order to negate SCSI ACK signal for
 *     REQ-ACK handshake.
 */
static void nsp32_wait_req(nsp32_hw_data *data, int state)
{
	unsigned int  base      = data->BaseAddress;
	int           wait_time = 0;
	unsigned char bus, req_bit;

	if (!((state == ASSERT) || (state == NEGATE))) {
		nsp32_msg(KERN_ERR, "unknown state designation");
	}
	/* REQ is BIT(5) */
	req_bit = (state == ASSERT ? BUSMON_REQ : 0);

	do {
		bus = nsp32_read1(base, SCSI_BUS_MONITOR);
		if ((bus & BUSMON_REQ) == req_bit) {
			nsp32_dbg(NSP32_DEBUG_WAIT, 
				  "wait_time: %d", wait_time);
			return;
		}
		udelay(1);
		wait_time++;
	} while (wait_time < REQSACK_TIMEOUT_TIME);

	nsp32_msg(KERN_WARNING, "wait REQ timeout, req_bit: 0x%x", req_bit);
}

/*
 * It waits until SCSI SACK becomes assertion or negation state.
 */
static void nsp32_wait_sack(nsp32_hw_data *data, int state)
{
	unsigned int  base      = data->BaseAddress;
	int           wait_time = 0;
	unsigned char bus, ack_bit;

	if (!((state == ASSERT) || (state == NEGATE))) {
		nsp32_msg(KERN_ERR, "unknown state designation");
	}
	/* ACK is BIT(4) */
	ack_bit = (state == ASSERT ? BUSMON_ACK : 0);

	do {
		bus = nsp32_read1(base, SCSI_BUS_MONITOR);
		if ((bus & BUSMON_ACK) == ack_bit) {
			nsp32_dbg(NSP32_DEBUG_WAIT,
				  "wait_time: %d", wait_time);
			return;
		}
		udelay(1);
		wait_time++;
	} while (wait_time < REQSACK_TIMEOUT_TIME);

	nsp32_msg(KERN_WARNING, "wait SACK timeout, ack_bit: 0x%x", ack_bit);
}

/*
 * assert SCSI ACK
 *
 * Note: SCSI ACK assertion needs with ACKENB=1, AUTODIRECTION=1.
 */
static void nsp32_sack_assert(nsp32_hw_data *data)
{
	unsigned int  base = data->BaseAddress;
	unsigned char busctrl;

	busctrl  = nsp32_read1(base, SCSI_BUS_CONTROL);
	busctrl	|= (BUSCTL_ACK | AUTODIRECTION | ACKENB);
	nsp32_write1(base, SCSI_BUS_CONTROL, busctrl);
}

/*
 * negate SCSI ACK
 */
static void nsp32_sack_negate(nsp32_hw_data *data)
{
	unsigned int  base = data->BaseAddress;
	unsigned char busctrl;

	busctrl  = nsp32_read1(base, SCSI_BUS_CONTROL);
	busctrl	&= ~BUSCTL_ACK;
	nsp32_write1(base, SCSI_BUS_CONTROL, busctrl);
}



/*
 * Note: n_io_port is defined as 0x7f because I/O register port is
 *	 assigned as:
 *	0x800-0x8ff: memory mapped I/O port
 *	0x900-0xbff: (map same 0x800-0x8ff I/O port image repeatedly)
 *	0xc00-0xfff: CardBus status registers
 */
#if (LINUX_VERSION_CODE > KERNEL_VERSION(2,5,73))
#define DETECT_OK 0
#define DETECT_NG 1
#define PCIDEV    pdev
static int nsp32_detect(struct pci_dev *pdev)
#else
#define DETECT_OK 1
#define DETECT_NG 0
#define PCIDEV    (data->Pci)
static int nsp32_detect(struct scsi_host_template *sht)
#endif
{
	struct Scsi_Host *host;	/* registered host structure */
	struct resource  *res;
	nsp32_hw_data    *data;
	int               ret;
	int               i, j;

	nsp32_dbg(NSP32_DEBUG_REGISTER, "enter");

	/*
	 * register this HBA as SCSI device
	 */
#if (LINUX_VERSION_CODE > KERNEL_VERSION(2,5,73))
	host = scsi_host_alloc(&nsp32_template, sizeof(nsp32_hw_data));
#else
	host = scsi_register(sht, sizeof(nsp32_hw_data));
#endif
	if (host == NULL) {
		nsp32_msg (KERN_ERR, "failed to scsi register");
		goto err;
	}

	/*
	 * set nsp32_hw_data
	 */
	data = (nsp32_hw_data *)host->hostdata;

	memcpy(data, &nsp32_data_base, sizeof(nsp32_hw_data));

	host->irq       = data->IrqNumber;
	host->io_port   = data->BaseAddress;
	host->unique_id = data->BaseAddress;
	host->n_io_port	= data->NumAddress;
	host->base      = (unsigned long)data->MmioAddress;
#if (LINUX_VERSION_CODE <= KERNEL_VERSION(2,5,63))
	scsi_set_pci_device(host, PCIDEV);
#endif

	data->Host      = host;
	spin_lock_init(&(data->Lock));

	data->cur_lunt   = NULL;
	data->cur_target = NULL;

	/*
	 * Bus master transfer mode is supported currently.
	 */
	data->trans_method = NSP32_TRANSFER_BUSMASTER;

	/*
	 * Set clock div, CLOCK_4 (HBA has own external clock, and
	 * dividing * 100ns/4).
	 * Currently CLOCK_4 has only tested, not for CLOCK_2/PCICLK yet.
	 */
	data->clock = CLOCK_4;

	/*
	 * Select appropriate nsp32_sync_table and set I_CLOCKDIV.
	 */
	switch (data->clock) {
	case CLOCK_4:
		/* If data->clock is CLOCK_4, then select 40M sync table. */
		data->synct   = nsp32_sync_table_40M;
		data->syncnum = ARRAY_SIZE(nsp32_sync_table_40M);
		break;
	case CLOCK_2:
		/* If data->clock is CLOCK_2, then select 20M sync table. */
		data->synct   = nsp32_sync_table_20M;
		data->syncnum = ARRAY_SIZE(nsp32_sync_table_20M);
		break;
	case PCICLK:
		/* If data->clock is PCICLK, then select pci sync table. */
		data->synct   = nsp32_sync_table_pci;
		data->syncnum = ARRAY_SIZE(nsp32_sync_table_pci);
		break;
	default:
		nsp32_msg(KERN_WARNING,
			  "Invalid clock div is selected, set CLOCK_4.");
		/* Use default value CLOCK_4 */
		data->clock   = CLOCK_4;
		data->synct   = nsp32_sync_table_40M;
		data->syncnum = ARRAY_SIZE(nsp32_sync_table_40M);
	}

	/*
	 * setup nsp32_lunt
	 */

	/*
	 * setup DMA 
	 */
	if (pci_set_dma_mask(PCIDEV, DMA_32BIT_MASK) != 0) {
		nsp32_msg (KERN_ERR, "failed to set PCI DMA mask");
		goto scsi_unregister;
	}

	/*
	 * allocate autoparam DMA resource.
	 */
	data->autoparam = pci_alloc_consistent(PCIDEV, sizeof(nsp32_autoparam), &(data->auto_paddr));
	if (data->autoparam == NULL) {
		nsp32_msg(KERN_ERR, "failed to allocate DMA memory");
		goto scsi_unregister;
	}

	/*
	 * allocate scatter-gather DMA resource.
	 */
	data->sg_list = pci_alloc_consistent(PCIDEV, NSP32_SG_TABLE_SIZE,
					     &(data->sg_paddr));
	if (data->sg_list == NULL) {
		nsp32_msg(KERN_ERR, "failed to allocate DMA memory");
		goto free_autoparam;
	}

	for (i = 0; i < ARRAY_SIZE(data->lunt); i++) {
		for (j = 0; j < ARRAY_SIZE(data->lunt[0]); j++) {
			int offset = i * ARRAY_SIZE(data->lunt[0]) + j;
			nsp32_lunt tmp = {
				.SCpnt       = NULL,
				.save_datp   = 0,
				.msgin03     = FALSE,
				.sg_num      = 0,
				.cur_entry   = 0,
				.sglun       = &(data->sg_list[offset]),
				.sglun_paddr = data->sg_paddr + (offset * sizeof(nsp32_sglun)),
			};

			data->lunt[i][j] = tmp;
		}
	}

	/*
	 * setup target
	 */
	for (i = 0; i < ARRAY_SIZE(data->target); i++) {
		nsp32_target *target = &(data->target[i]);

		target->limit_entry  = 0;
		target->sync_flag    = 0;
		nsp32_set_async(data, target);
	}

	/*
	 * EEPROM check
	 */
	ret = nsp32_getprom_param(data);
	if (ret == FALSE) {
		data->resettime = 3;	/* default 3 */
	}

	/*
	 * setup HBA
	 */
	nsp32hw_init(data);

	snprintf(data->info_str, sizeof(data->info_str),
		 "NinjaSCSI-32Bi/UDE: irq %d, io 0x%lx+0x%x",
		 host->irq, host->io_port, host->n_io_port);

	/*
	 * SCSI bus reset
	 *
	 * Note: It's important to reset SCSI bus in initialization phase.
	 *     NinjaSCSI-32Bi/UDE HBA EEPROM seems to exchange SDTR when
	 *     system is coming up, so SCSI devices connected to HBA is set as
	 *     un-asynchronous mode.  It brings the merit that this HBA is
	 *     ready to start synchronous transfer without any preparation,
	 *     but we are difficult to control transfer speed.  In addition,
	 *     it prevents device transfer speed from effecting EEPROM start-up
	 *     SDTR.  NinjaSCSI-32Bi/UDE has the feature if EEPROM is set as
	 *     Auto Mode, then FAST-10M is selected when SCSI devices are
	 *     connected same or more than 4 devices.  It should be avoided
	 *     depending on this specification. Thus, resetting the SCSI bus
	 *     restores all connected SCSI devices to asynchronous mode, then
	 *     this driver set SDTR safely later, and we can control all SCSI
	 *     device transfer mode.
	 */
	nsp32_do_bus_reset(data);

<<<<<<< HEAD
	ret = request_irq(host->irq, do_nsp32_isr,
			  IRQF_SHARED | IRQF_SAMPLE_RANDOM, "nsp32", data);
=======
	ret = request_irq(host->irq, do_nsp32_isr, SA_SHIRQ, "nsp32", data);
>>>>>>> d6b0c537
	if (ret < 0) {
		nsp32_msg(KERN_ERR, "Unable to allocate IRQ for NinjaSCSI32 "
			  "SCSI PCI controller. Interrupt: %d", host->irq);
		goto free_sg_list;
	}

        /*
         * PCI IO register
         */
	res = request_region(host->io_port, host->n_io_port, "nsp32");
	if (res == NULL) {
		nsp32_msg(KERN_ERR, 
			  "I/O region 0x%lx+0x%lx is already used",
			  data->BaseAddress, data->NumAddress);
		goto free_irq;
        }

#if (LINUX_VERSION_CODE > KERNEL_VERSION(2,5,73))
	ret = scsi_add_host(host, &PCIDEV->dev);
	if (ret) {
		nsp32_msg(KERN_ERR, "failed to add scsi host");
		goto free_region;
	}
	scsi_scan_host(host);
#endif
	pci_set_drvdata(PCIDEV, host);
	return DETECT_OK;

 free_region:
	release_region(host->io_port, host->n_io_port);

 free_irq:
	free_irq(host->irq, data);

 free_sg_list:
	pci_free_consistent(PCIDEV, NSP32_SG_TABLE_SIZE,
			    data->sg_list, data->sg_paddr);

 free_autoparam:
	pci_free_consistent(PCIDEV, sizeof(nsp32_autoparam),
			    data->autoparam, data->auto_paddr);
	
 scsi_unregister:
	scsi_host_put(host);

 err:
	return DETECT_NG;
}
#undef DETECT_OK
#undef DETECT_NG
#undef PCIDEV

static int nsp32_release(struct Scsi_Host *host)
{
	nsp32_hw_data *data = (nsp32_hw_data *)host->hostdata;

	if (data->autoparam) {
		pci_free_consistent(data->Pci, sizeof(nsp32_autoparam),
				    data->autoparam, data->auto_paddr);
	}

	if (data->sg_list) {
		pci_free_consistent(data->Pci, NSP32_SG_TABLE_SIZE,
				    data->sg_list, data->sg_paddr);
	}

	if (host->irq) {
		free_irq(host->irq, data);
	}

	if (host->io_port && host->n_io_port) {
		release_region(host->io_port, host->n_io_port);
	}

	if (data->MmioAddress) {
		iounmap(data->MmioAddress);
	}

	return 0;
}

static const char *nsp32_info(struct Scsi_Host *shpnt)
{
	nsp32_hw_data *data = (nsp32_hw_data *)shpnt->hostdata;

	return data->info_str;
}


/****************************************************************************
 * error handler
 */
static int nsp32_eh_abort(struct scsi_cmnd *SCpnt)
{
	nsp32_hw_data *data = (nsp32_hw_data *)SCpnt->device->host->hostdata;
	unsigned int   base = SCpnt->device->host->io_port;

	nsp32_msg(KERN_WARNING, "abort");

	if (data->cur_lunt->SCpnt == NULL) {
		nsp32_dbg(NSP32_DEBUG_BUSRESET, "abort failed");
		return FAILED;
	}

	if (data->cur_target->sync_flag & (SDTR_INITIATOR | SDTR_TARGET)) {
		/* reset SDTR negotiation */
		data->cur_target->sync_flag = 0;
		nsp32_set_async(data, data->cur_target);
	}

	nsp32_write2(base, TRANSFER_CONTROL, 0);
	nsp32_write2(base, BM_CNT,           0);

	SCpnt->result = DID_ABORT << 16;
	nsp32_scsi_done(SCpnt);

	nsp32_dbg(NSP32_DEBUG_BUSRESET, "abort success");
	return SUCCESS;
}

static int nsp32_eh_bus_reset(struct scsi_cmnd *SCpnt)
{
	nsp32_hw_data *data = (nsp32_hw_data *)SCpnt->device->host->hostdata;
	unsigned int   base = SCpnt->device->host->io_port;

	spin_lock_irq(SCpnt->device->host->host_lock);

	nsp32_msg(KERN_INFO, "Bus Reset");	
	nsp32_dbg(NSP32_DEBUG_BUSRESET, "SCpnt=0x%x", SCpnt);

	nsp32_write2(base, IRQ_CONTROL, IRQ_CONTROL_ALL_IRQ_MASK);
	nsp32_do_bus_reset(data);
	nsp32_write2(base, IRQ_CONTROL, 0);

	spin_unlock_irq(SCpnt->device->host->host_lock);
	return SUCCESS;	/* SCSI bus reset is succeeded at any time. */
}

static void nsp32_do_bus_reset(nsp32_hw_data *data)
{
	unsigned int   base = data->BaseAddress;
	unsigned short intrdat;
	int i;

	nsp32_dbg(NSP32_DEBUG_BUSRESET, "in");

	/*
	 * stop all transfer
	 * clear TRANSFERCONTROL_BM_START
	 * clear counter
	 */
	nsp32_write2(base, TRANSFER_CONTROL, 0);
	nsp32_write4(base, BM_CNT,           0);
	nsp32_write4(base, CLR_COUNTER,      CLRCOUNTER_ALLMASK);

	/*
	 * fall back to asynchronous transfer mode
	 * initialize SDTR negotiation flag
	 */
	for (i = 0; i < ARRAY_SIZE(data->target); i++) {
		nsp32_target *target = &data->target[i];

		target->sync_flag = 0;
		nsp32_set_async(data, target);
	}

	/*
	 * reset SCSI bus
	 */
	nsp32_write1(base, SCSI_BUS_CONTROL, BUSCTL_RST);
	udelay(RESET_HOLD_TIME);
	nsp32_write1(base, SCSI_BUS_CONTROL, 0);
	for(i = 0; i < 5; i++) {
		intrdat = nsp32_read2(base, IRQ_STATUS); /* dummy read */
		nsp32_dbg(NSP32_DEBUG_BUSRESET, "irq:1: 0x%x", intrdat);
        }

	data->CurrentSC = NULL;
}

static int nsp32_eh_host_reset(struct scsi_cmnd *SCpnt)
{
	struct Scsi_Host *host = SCpnt->device->host;
	unsigned int      base = SCpnt->device->host->io_port;
	nsp32_hw_data    *data = (nsp32_hw_data *)host->hostdata;

	nsp32_msg(KERN_INFO, "Host Reset");	
	nsp32_dbg(NSP32_DEBUG_BUSRESET, "SCpnt=0x%x", SCpnt);

	spin_lock_irq(SCpnt->device->host->host_lock);

	nsp32hw_init(data);
	nsp32_write2(base, IRQ_CONTROL, IRQ_CONTROL_ALL_IRQ_MASK);
	nsp32_do_bus_reset(data);
	nsp32_write2(base, IRQ_CONTROL, 0);

	spin_unlock_irq(SCpnt->device->host->host_lock);
	return SUCCESS;	/* Host reset is succeeded at any time. */
}


/**************************************************************************
 * EEPROM handler
 */

/*
 * getting EEPROM parameter
 */
static int nsp32_getprom_param(nsp32_hw_data *data)
{
	int vendor = data->pci_devid->vendor;
	int device = data->pci_devid->device;
	int ret, val, i;

	/*
	 * EEPROM checking.
	 */
	ret = nsp32_prom_read(data, 0x7e);
	if (ret != 0x55) {
		nsp32_msg(KERN_INFO, "No EEPROM detected: 0x%x", ret);
		return FALSE;
	}
	ret = nsp32_prom_read(data, 0x7f);
	if (ret != 0xaa) {
		nsp32_msg(KERN_INFO, "Invalid number: 0x%x", ret);
		return FALSE;
	}

	/*
	 * check EEPROM type
	 */
	if (vendor == PCI_VENDOR_ID_WORKBIT &&
	    device == PCI_DEVICE_ID_WORKBIT_STANDARD) {
		ret = nsp32_getprom_c16(data);
	} else if (vendor == PCI_VENDOR_ID_WORKBIT &&
		   device == PCI_DEVICE_ID_NINJASCSI_32BIB_LOGITEC) {
		ret = nsp32_getprom_at24(data);
	} else if (vendor == PCI_VENDOR_ID_WORKBIT &&
		   device == PCI_DEVICE_ID_NINJASCSI_32UDE_MELCO ) {
		ret = nsp32_getprom_at24(data);
	} else {
		nsp32_msg(KERN_WARNING, "Unknown EEPROM");
		ret = FALSE;
	}

	/* for debug : SPROM data full checking */
	for (i = 0; i <= 0x1f; i++) {
		val = nsp32_prom_read(data, i);
		nsp32_dbg(NSP32_DEBUG_EEPROM,
			  "rom address 0x%x : 0x%x", i, val);
	}

	return ret;
}


/*
 * AT24C01A (Logitec: LHA-600S), AT24C02 (Melco Buffalo: IFC-USLP) data map:
 *
 *   ROMADDR
 *   0x00 - 0x06 :  Device Synchronous Transfer Period (SCSI ID 0 - 6) 
 *			Value 0x0: ASYNC, 0x0c: Ultra-20M, 0x19: Fast-10M
 *   0x07        :  HBA Synchronous Transfer Period
 *			Value 0: AutoSync, 1: Manual Setting
 *   0x08 - 0x0f :  Not Used? (0x0)
 *   0x10        :  Bus Termination
 * 			Value 0: Auto[ON], 1: ON, 2: OFF
 *   0x11        :  Not Used? (0)
 *   0x12        :  Bus Reset Delay Time (0x03)
 *   0x13        :  Bootable CD Support
 *			Value 0: Disable, 1: Enable
 *   0x14        :  Device Scan
 *			Bit   7  6  5  4  3  2  1  0
 *			      |  <----------------->
 * 			      |    SCSI ID: Value 0: Skip, 1: YES
 *			      |->  Value 0: ALL scan,  Value 1: Manual
 *   0x15 - 0x1b :  Not Used? (0)
 *   0x1c        :  Constant? (0x01) (clock div?)
 *   0x1d - 0x7c :  Not Used (0xff)
 *   0x7d	 :  Not Used? (0xff)
 *   0x7e        :  Constant (0x55), Validity signature
 *   0x7f        :  Constant (0xaa), Validity signature
 */
static int nsp32_getprom_at24(nsp32_hw_data *data)
{
	int           ret, i;
	int           auto_sync;
	nsp32_target *target;
	int           entry;

	/*
	 * Reset time which is designated by EEPROM.
	 *
	 * TODO: Not used yet.
	 */
	data->resettime = nsp32_prom_read(data, 0x12);

	/*
	 * HBA Synchronous Transfer Period
	 *
	 * Note: auto_sync = 0: auto, 1: manual.  Ninja SCSI HBA spec says
	 *	that if auto_sync is 0 (auto), and connected SCSI devices are
	 *	same or lower than 3, then transfer speed is set as ULTRA-20M.
	 *	On the contrary if connected SCSI devices are same or higher
	 *	than 4, then transfer speed is set as FAST-10M.
	 *
	 *	I break this rule. The number of connected SCSI devices are
	 *	only ignored. If auto_sync is 0 (auto), then transfer speed is
	 *	forced as ULTRA-20M.
	 */
	ret = nsp32_prom_read(data, 0x07);
	switch (ret) {
	case 0:
		auto_sync = TRUE;
		break;
	case 1:
		auto_sync = FALSE;
		break;
	default:
		nsp32_msg(KERN_WARNING,
			  "Unsupported Auto Sync mode. Fall back to manual mode.");
		auto_sync = TRUE;
	}

	if (trans_mode == ULTRA20M_MODE) {
		auto_sync = TRUE;
	}

	/*
	 * each device Synchronous Transfer Period
	 */
	for (i = 0; i < NSP32_HOST_SCSIID; i++) {
		target = &data->target[i];
		if (auto_sync == TRUE) {
			target->limit_entry = 0;   /* set as ULTRA20M */
		} else {
			ret   = nsp32_prom_read(data, i);
			entry = nsp32_search_period_entry(data, target, ret);
			if (entry < 0) {
				/* search failed... set maximum speed */
				entry = 0;
			}
			target->limit_entry = entry;
		}
	}

	return TRUE;
}


/*
 * C16 110 (I-O Data: SC-NBD) data map:
 *
 *   ROMADDR
 *   0x00 - 0x06 :  Device Synchronous Transfer Period (SCSI ID 0 - 6) 
 *			Value 0x0: 20MB/S, 0x1: 10MB/S, 0x2: 5MB/S, 0x3: ASYNC
 *   0x07        :  0 (HBA Synchronous Transfer Period: Auto Sync)
 *   0x08 - 0x0f :  Not Used? (0x0)
 *   0x10        :  Transfer Mode
 *			Value 0: PIO, 1: Busmater
 *   0x11        :  Bus Reset Delay Time (0x00-0x20)
 *   0x12        :  Bus Termination
 * 			Value 0: Disable, 1: Enable
 *   0x13 - 0x19 :  Disconnection
 *			Value 0: Disable, 1: Enable
 *   0x1a - 0x7c :  Not Used? (0)
 *   0x7d	 :  Not Used? (0xf8)
 *   0x7e        :  Constant (0x55), Validity signature
 *   0x7f        :  Constant (0xaa), Validity signature
 */
static int nsp32_getprom_c16(nsp32_hw_data *data)
{
	int           ret, i;
	nsp32_target *target;
	int           entry, val;

	/*
	 * Reset time which is designated by EEPROM.
	 *
	 * TODO: Not used yet.
	 */
	data->resettime = nsp32_prom_read(data, 0x11);

	/*
	 * each device Synchronous Transfer Period
	 */
	for (i = 0; i < NSP32_HOST_SCSIID; i++) {
		target = &data->target[i];
		ret = nsp32_prom_read(data, i);
		switch (ret) {
		case 0:		/* 20MB/s */
			val = 0x0c;
			break;
		case 1:		/* 10MB/s */
			val = 0x19;
			break;
		case 2:		/* 5MB/s */
			val = 0x32;
			break;
		case 3:		/* ASYNC */
			val = 0x00;
			break;
		default:	/* default 20MB/s */
			val = 0x0c;
			break;
		}
		entry = nsp32_search_period_entry(data, target, val);
		if (entry < 0 || trans_mode == ULTRA20M_MODE) {
			/* search failed... set maximum speed */
			entry = 0;
		}
		target->limit_entry = entry;
	}

	return TRUE;
}


/*
 * Atmel AT24C01A (drived in 5V) serial EEPROM routines
 */
static int nsp32_prom_read(nsp32_hw_data *data, int romaddr)
{
	int i, val;

	/* start condition */
	nsp32_prom_start(data);

	/* device address */
	nsp32_prom_write_bit(data, 1);	/* 1 */
	nsp32_prom_write_bit(data, 0);	/* 0 */
	nsp32_prom_write_bit(data, 1);	/* 1 */
	nsp32_prom_write_bit(data, 0);	/* 0 */
	nsp32_prom_write_bit(data, 0);	/* A2: 0 (GND) */
	nsp32_prom_write_bit(data, 0);	/* A1: 0 (GND) */
	nsp32_prom_write_bit(data, 0);	/* A0: 0 (GND) */

	/* R/W: W for dummy write */
	nsp32_prom_write_bit(data, 0);

	/* ack */
	nsp32_prom_write_bit(data, 0);

	/* word address */
	for (i = 7; i >= 0; i--) {
		nsp32_prom_write_bit(data, ((romaddr >> i) & 1));
	}

	/* ack */
	nsp32_prom_write_bit(data, 0);

	/* start condition */
	nsp32_prom_start(data);

	/* device address */
	nsp32_prom_write_bit(data, 1);	/* 1 */
	nsp32_prom_write_bit(data, 0);	/* 0 */
	nsp32_prom_write_bit(data, 1);	/* 1 */
	nsp32_prom_write_bit(data, 0);	/* 0 */
	nsp32_prom_write_bit(data, 0);	/* A2: 0 (GND) */
	nsp32_prom_write_bit(data, 0);	/* A1: 0 (GND) */
	nsp32_prom_write_bit(data, 0);	/* A0: 0 (GND) */

	/* R/W: R */
	nsp32_prom_write_bit(data, 1);

	/* ack */
	nsp32_prom_write_bit(data, 0);

	/* data... */
	val = 0;
	for (i = 7; i >= 0; i--) {
		val += (nsp32_prom_read_bit(data) << i);
	}
	
	/* no ack */
	nsp32_prom_write_bit(data, 1);

	/* stop condition */
	nsp32_prom_stop(data);

	return val;
}

static void nsp32_prom_set(nsp32_hw_data *data, int bit, int val)
{
	int base = data->BaseAddress;
	int tmp;

	tmp = nsp32_index_read1(base, SERIAL_ROM_CTL);

	if (val == 0) {
		tmp &= ~bit;
	} else {
		tmp |=  bit;
	}

	nsp32_index_write1(base, SERIAL_ROM_CTL, tmp);

	udelay(10);
}

static int nsp32_prom_get(nsp32_hw_data *data, int bit)
{
	int base = data->BaseAddress;
	int tmp, ret;

	if (bit != SDA) {
		nsp32_msg(KERN_ERR, "return value is not appropriate");
		return 0;
	}


	tmp = nsp32_index_read1(base, SERIAL_ROM_CTL) & bit;

	if (tmp == 0) {
		ret = 0;
	} else {
		ret = 1;
	}

	udelay(10);

	return ret;
}

static void nsp32_prom_start (nsp32_hw_data *data)
{
	/* start condition */
	nsp32_prom_set(data, SCL, 1);
	nsp32_prom_set(data, SDA, 1);
	nsp32_prom_set(data, ENA, 1);	/* output mode */
	nsp32_prom_set(data, SDA, 0);	/* keeping SCL=1 and transiting
					 * SDA 1->0 is start condition */
	nsp32_prom_set(data, SCL, 0);
}

static void nsp32_prom_stop (nsp32_hw_data *data)
{
	/* stop condition */
	nsp32_prom_set(data, SCL, 1);
	nsp32_prom_set(data, SDA, 0);
	nsp32_prom_set(data, ENA, 1);	/* output mode */
	nsp32_prom_set(data, SDA, 1);
	nsp32_prom_set(data, SCL, 0);
}

static void nsp32_prom_write_bit(nsp32_hw_data *data, int val)
{
	/* write */
	nsp32_prom_set(data, SDA, val);
	nsp32_prom_set(data, SCL, 1  );
	nsp32_prom_set(data, SCL, 0  );
}

static int nsp32_prom_read_bit(nsp32_hw_data *data)
{
	int val;

	/* read */
	nsp32_prom_set(data, ENA, 0);	/* input mode */
	nsp32_prom_set(data, SCL, 1);

	val = nsp32_prom_get(data, SDA);

	nsp32_prom_set(data, SCL, 0);
	nsp32_prom_set(data, ENA, 1);	/* output mode */

	return val;
}


/**************************************************************************
 * Power Management
 */
#ifdef CONFIG_PM

/* Device suspended */
static int nsp32_suspend(struct pci_dev *pdev, pm_message_t state)
{
	struct Scsi_Host *host = pci_get_drvdata(pdev);

	nsp32_msg(KERN_INFO, "pci-suspend: pdev=0x%p, state=%ld, slot=%s, host=0x%p", pdev, state, pci_name(pdev), host);

	pci_save_state     (pdev);
	pci_disable_device (pdev);
	pci_set_power_state(pdev, pci_choose_state(pdev, state));

	return 0;
}

/* Device woken up */
static int nsp32_resume(struct pci_dev *pdev)
{
	struct Scsi_Host *host = pci_get_drvdata(pdev);
	nsp32_hw_data    *data = (nsp32_hw_data *)host->hostdata;
	unsigned short    reg;

	nsp32_msg(KERN_INFO, "pci-resume: pdev=0x%p, slot=%s, host=0x%p", pdev, pci_name(pdev), host);

	pci_set_power_state(pdev, PCI_D0);
	pci_enable_wake    (pdev, PCI_D0, 0);
	pci_restore_state  (pdev);

	reg = nsp32_read2(data->BaseAddress, INDEX_REG);

	nsp32_msg(KERN_INFO, "io=0x%x reg=0x%x", data->BaseAddress, reg);

	if (reg == 0xffff) {
		nsp32_msg(KERN_INFO, "missing device. abort resume.");
		return 0;
	}

	nsp32hw_init      (data);
	nsp32_do_bus_reset(data);

	nsp32_msg(KERN_INFO, "resume success");

	return 0;
}

/* Enable wake event */
static int nsp32_enable_wake(struct pci_dev *pdev, pci_power_t state, int enable)
{
	struct Scsi_Host *host = pci_get_drvdata(pdev);

	nsp32_msg(KERN_INFO, "pci-enable_wake: stub, pdev=0x%p, enable=%d, slot=%s, host=0x%p", pdev, enable, pci_name(pdev), host);

	return 0;
}
#endif

/************************************************************************
 * PCI/Cardbus probe/remove routine
 */
static int __devinit nsp32_probe(struct pci_dev *pdev, const struct pci_device_id *id)
{
	int ret;
	nsp32_hw_data *data = &nsp32_data_base;

	nsp32_dbg(NSP32_DEBUG_REGISTER, "enter");

        ret = pci_enable_device(pdev);
	if (ret) {
		nsp32_msg(KERN_ERR, "failed to enable pci device");
		return ret;
	}

	data->Pci         = pdev;
	data->pci_devid   = id;
	data->IrqNumber   = pdev->irq;
	data->BaseAddress = pci_resource_start(pdev, 0);
	data->NumAddress  = pci_resource_len  (pdev, 0);
	data->MmioAddress = ioremap_nocache(pci_resource_start(pdev, 1),
					       pci_resource_len  (pdev, 1));
	data->MmioLength  = pci_resource_len  (pdev, 1);

	pci_set_master(pdev);

#if (LINUX_VERSION_CODE > KERNEL_VERSION(2,5,73))
	ret = nsp32_detect(pdev);
#else
	ret = scsi_register_host(&nsp32_template);
#endif

	nsp32_msg(KERN_INFO, "irq: %i mmio: %p+0x%lx slot: %s model: %s",
		  pdev->irq,
		  data->MmioAddress, data->MmioLength,
		  pci_name(pdev),
		  nsp32_model[id->driver_data]);

	nsp32_dbg(NSP32_DEBUG_REGISTER, "exit %d", ret);

	return ret;
}

static void __devexit nsp32_remove(struct pci_dev *pdev)
{
#if (LINUX_VERSION_CODE > KERNEL_VERSION(2,5,73))
	struct Scsi_Host *host = pci_get_drvdata(pdev);
#endif

	nsp32_dbg(NSP32_DEBUG_REGISTER, "enter");

#if (LINUX_VERSION_CODE > KERNEL_VERSION(2,5,73))
        scsi_remove_host(host);

	nsp32_release(host);

	scsi_host_put(host);
#else
	scsi_unregister_host(&nsp32_template);	
#endif
}



static struct pci_driver nsp32_driver = {
	.name		= "nsp32",
	.id_table	= nsp32_pci_table,
	.probe		= nsp32_probe,
	.remove		= __devexit_p(nsp32_remove),
#ifdef CONFIG_PM
	.suspend	= nsp32_suspend, 
	.resume		= nsp32_resume, 
	.enable_wake    = nsp32_enable_wake,
#endif
};

/*********************************************************************
 * Moule entry point
 */
static int __init init_nsp32(void) {
	nsp32_msg(KERN_INFO, "loading...");
	return pci_module_init(&nsp32_driver);
}

static void __exit exit_nsp32(void) {
	nsp32_msg(KERN_INFO, "unloading...");
	pci_unregister_driver(&nsp32_driver);
}

module_init(init_nsp32);
module_exit(exit_nsp32);

/* end */<|MERGE_RESOLUTION|>--- conflicted
+++ resolved
@@ -2866,12 +2866,7 @@
 	 */
 	nsp32_do_bus_reset(data);
 
-<<<<<<< HEAD
-	ret = request_irq(host->irq, do_nsp32_isr,
-			  IRQF_SHARED | IRQF_SAMPLE_RANDOM, "nsp32", data);
-=======
-	ret = request_irq(host->irq, do_nsp32_isr, SA_SHIRQ, "nsp32", data);
->>>>>>> d6b0c537
+	ret = request_irq(host->irq, do_nsp32_isr, IRQF_SHARED, "nsp32", data);
 	if (ret < 0) {
 		nsp32_msg(KERN_ERR, "Unable to allocate IRQ for NinjaSCSI32 "
 			  "SCSI PCI controller. Interrupt: %d", host->irq);
