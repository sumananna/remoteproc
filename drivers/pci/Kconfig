--- conflicted
+++ resolved
@@ -181,12 +181,8 @@
 
 config PCI_HYPERV
         tristate "Hyper-V PCI Frontend"
-<<<<<<< HEAD
-        depends on X86 && HYPERV && PCI_MSI && PCI_MSI_IRQ_DOMAIN && X86_64
+        depends on X86_64 && HYPERV && PCI_MSI && PCI_MSI_IRQ_DOMAIN && SYSFS
 	select PCI_HYPERV_INTERFACE
-=======
-        depends on X86_64 && HYPERV && PCI_MSI && PCI_MSI_IRQ_DOMAIN && SYSFS
->>>>>>> c5048a73
         help
           The PCI device frontend driver allows the kernel to import arbitrary
           PCI devices from a PCI backend to support PCI driver domains.
