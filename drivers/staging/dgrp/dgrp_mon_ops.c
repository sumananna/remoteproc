/*****************************************************************************
 *
 * Copyright 1999 Digi International (www.digi.com)
 *     James Puzzo <jamesp at digi dot com>
 *
 * This program is free software; you can redistribute it and/or modify
 * it under the terms of the GNU General Public License as published by
 * the Free Software Foundation; either version 2, or (at your option)
 * any later version.
 *
 * This program is distributed in the hope that it will be useful,
 * but WITHOUT ANY WARRANTY, EXPRESS OR IMPLIED; without even the
 * implied warranty of MERCHANTABILITY or FITNESS FOR A PARTICULAR
 * PURPOSE.  See the GNU General Public License for more details.
 *
 */

/*
 *
 *  Filename:
 *
 *     dgrp_mon_ops.c
 *
 *  Description:
 *
 *     Handle the file operations required for the "monitor" devices.
 *     Includes those functions required to register the "mon" devices
 *     in "/proc".
 *
 *  Author:
 *
 *     James A. Puzzo
 *
 */

#include <linux/module.h>
#include <linux/tty.h>
#include <linux/sched.h>
#include <asm/unaligned.h>
#include <linux/slab.h>
#include <linux/proc_fs.h>
#include <linux/uaccess.h>

#include "dgrp_common.h"

/* File operation declarations */
static int dgrp_mon_open(struct inode *, struct file *);
static int dgrp_mon_release(struct inode *, struct file *);
static ssize_t dgrp_mon_read(struct file *, char __user *, size_t, loff_t *);
static long dgrp_mon_ioctl(struct file *file, unsigned int cmd,
			   unsigned long arg);

const struct file_operations dgrp_mon_ops = {
	.owner   = THIS_MODULE,
	.read    = dgrp_mon_read,
	.unlocked_ioctl = dgrp_mon_ioctl,
	.open    = dgrp_mon_open,
	.release = dgrp_mon_release,
};

<<<<<<< HEAD
static struct inode_operations mon_inode_ops = {
	.permission = dgrp_inode_permission
};

void dgrp_register_mon_hook(struct proc_dir_entry *de)
{
	struct nd_struct *node = de->data;

	de->proc_iops = &mon_inode_ops;
	rcu_assign_pointer(de->proc_fops, &mon_ops);
	node->nd_mon_de = de;
	sema_init(&node->nd_mon_semaphore, 1);
}

=======
>>>>>>> ac3e3c5b
/**
 * dgrp_mon_open() -- open /proc/dgrp/ports device for a PortServer
 * @inode: struct inode *
 * @file: struct file *
 *
 * Open function to open the /proc/dgrp/ports device for a PortServer.
 */
static int dgrp_mon_open(struct inode *inode, struct file *file)
{
	struct nd_struct *nd;
	struct timeval tv;
	uint32_t time;
	u8 *buf;
	int rtn;

	rtn = try_module_get(THIS_MODULE);
	if (!rtn)
		return -ENXIO;

	rtn = 0;

	if (!capable(CAP_SYS_ADMIN)) {
		rtn = -EPERM;
		goto done;
	}

	/*
	 *  Make sure that the "private_data" field hasn't already been used.
	 */
	if (file->private_data) {
		rtn = -EINVAL;
		goto done;
	}

	/*
	 *  Get the node pointer, and fail if it doesn't exist.
	 */
	nd = PDE_DATA(inode);
	if (!nd) {
		rtn = -ENXIO;
		goto done;
	}

	file->private_data = (void *) nd;

	/*
	 * Allocate the monitor buffer.
	 */

	/*
	 *  Grab the MON lock.
	 */
	down(&nd->nd_mon_semaphore);

	if (nd->nd_mon_buf) {
		rtn = -EBUSY;
		goto done_up;
	}

	nd->nd_mon_buf = kmalloc(MON_MAX, GFP_KERNEL);

	if (!nd->nd_mon_buf) {
		rtn = -ENOMEM;
		goto done_up;
	}

	/*
	 *  Enter an RPDUMP file header into the buffer.
	 */

	buf = nd->nd_mon_buf;

	strcpy(buf, RPDUMP_MAGIC);
	buf += strlen(buf) + 1;

	do_gettimeofday(&tv);

	/*
	 *  tv.tv_sec might be a 64 bit quantity.  Pare
	 *  it down to 32 bits before attempting to encode
	 *  it.
	 */
	time = (uint32_t) (tv.tv_sec & 0xffffffff);

	put_unaligned_be32(time, buf);
	put_unaligned_be16(0, buf + 4);
	buf += 6;

	if (nd->nd_tx_module) {
		buf[0] = RPDUMP_CLIENT;
		put_unaligned_be32(0, buf + 1);
		put_unaligned_be16(1, buf + 5);
		buf[7] = 0xf0 + nd->nd_tx_module;
		buf += 8;
	}

	if (nd->nd_rx_module) {
		buf[0] = RPDUMP_SERVER;
		put_unaligned_be32(0, buf + 1);
		put_unaligned_be16(1, buf + 5);
		buf[7] = 0xf0 + nd->nd_rx_module;
		buf += 8;
	}

	nd->nd_mon_out = 0;
	nd->nd_mon_in  = buf - nd->nd_mon_buf;
	nd->nd_mon_lbolt = jiffies;

done_up:
	up(&nd->nd_mon_semaphore);

done:
	if (rtn)
		module_put(THIS_MODULE);
	return rtn;
}


/**
 * dgrp_mon_release() - Close the MON device for a particular PortServer
 * @inode: struct inode *
 * @file: struct file *
 */
static int dgrp_mon_release(struct inode *inode, struct file *file)
{
	struct nd_struct *nd;

	/*
	 *  Get the node pointer, and quit if it doesn't exist.
	 */
	nd = (struct nd_struct *)(file->private_data);
	if (!nd)
		goto done;

	/*
	 *  Free the monitor buffer.
	 */

	down(&nd->nd_mon_semaphore);

	kfree(nd->nd_mon_buf);
	nd->nd_mon_buf = NULL;
	nd->nd_mon_out = nd->nd_mon_in;

	/*
	 *  Wakeup any thread waiting for buffer space.
	 */

	if (nd->nd_mon_flag & MON_WAIT_SPACE) {
		nd->nd_mon_flag &= ~MON_WAIT_SPACE;
		wake_up_interruptible(&nd->nd_mon_wqueue);
	}

	up(&nd->nd_mon_semaphore);

	/*
	 *  Make sure there is no thread in the middle of writing a packet.
	 */
	down(&nd->nd_net_semaphore);
	up(&nd->nd_net_semaphore);

done:
	module_put(THIS_MODULE);
	file->private_data = NULL;
	return 0;
}

/**
 * dgrp_mon_read() -- Copy data from the monitoring buffer to the user
 */
static ssize_t dgrp_mon_read(struct file *file, char __user *buf, size_t count,
			     loff_t *ppos)
{
	struct nd_struct *nd;
	int r;
	int offset = 0;
	int res = 0;
	ssize_t rtn;

	/*
	 *  Get the node pointer, and quit if it doesn't exist.
	 */
	nd = (struct nd_struct *)(file->private_data);
	if (!nd)
		return -ENXIO;

	/*
	 *  Wait for some data to appear in the buffer.
	 */

	down(&nd->nd_mon_semaphore);

	for (;;) {
		res = (nd->nd_mon_in - nd->nd_mon_out) & MON_MASK;

		if (res)
			break;

		nd->nd_mon_flag |= MON_WAIT_DATA;

		up(&nd->nd_mon_semaphore);

		/*
		 * Go to sleep waiting until the condition becomes true.
		 */
		rtn = wait_event_interruptible(nd->nd_mon_wqueue,
					       ((nd->nd_mon_flag & MON_WAIT_DATA) == 0));

		if (rtn)
			return rtn;

		down(&nd->nd_mon_semaphore);
	}

	/*
	 *  Read whatever is there.
	 */

	if (res > count)
		res = count;

	r = MON_MAX - nd->nd_mon_out;

	if (r <= res) {
		rtn = copy_to_user((void __user *)buf,
				   nd->nd_mon_buf + nd->nd_mon_out, r);
		if (rtn) {
			up(&nd->nd_mon_semaphore);
			return -EFAULT;
		}

		nd->nd_mon_out = 0;
		res -= r;
		offset = r;
	}

	rtn = copy_to_user((void __user *) buf + offset,
			   nd->nd_mon_buf + nd->nd_mon_out, res);
	if (rtn) {
		up(&nd->nd_mon_semaphore);
		return -EFAULT;
	}

	nd->nd_mon_out += res;

	*ppos += res;

	up(&nd->nd_mon_semaphore);

	/*
	 *  Wakeup any thread waiting for buffer space.
	 */

	if (nd->nd_mon_flag & MON_WAIT_SPACE) {
		nd->nd_mon_flag &= ~MON_WAIT_SPACE;
		wake_up_interruptible(&nd->nd_mon_wqueue);
	}

	return res;
}

/*  ioctl is not valid on monitor device */
static long dgrp_mon_ioctl(struct file *file, unsigned int cmd,
			   unsigned long arg)
{
	return -EINVAL;
}<|MERGE_RESOLUTION|>--- conflicted
+++ resolved
@@ -58,23 +58,6 @@
 	.release = dgrp_mon_release,
 };
 
-<<<<<<< HEAD
-static struct inode_operations mon_inode_ops = {
-	.permission = dgrp_inode_permission
-};
-
-void dgrp_register_mon_hook(struct proc_dir_entry *de)
-{
-	struct nd_struct *node = de->data;
-
-	de->proc_iops = &mon_inode_ops;
-	rcu_assign_pointer(de->proc_fops, &mon_ops);
-	node->nd_mon_de = de;
-	sema_init(&node->nd_mon_semaphore, 1);
-}
-
-=======
->>>>>>> ac3e3c5b
 /**
  * dgrp_mon_open() -- open /proc/dgrp/ports device for a PortServer
  * @inode: struct inode *
