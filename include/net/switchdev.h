--- conflicted
+++ resolved
@@ -70,7 +70,6 @@
 struct switchdev_obj {
 	enum switchdev_obj_id id;
 	u32 flags;
-<<<<<<< HEAD
 };
 
 /* SWITCHDEV_OBJ_ID_PORT_VLAN */
@@ -107,44 +106,6 @@
 	u16 ndm_state;
 };
 
-=======
-};
-
-/* SWITCHDEV_OBJ_ID_PORT_VLAN */
-struct switchdev_obj_port_vlan {
-	struct switchdev_obj obj;
-	u16 flags;
-	u16 vid_begin;
-	u16 vid_end;
-};
-
-#define SWITCHDEV_OBJ_PORT_VLAN(obj) \
-	container_of(obj, struct switchdev_obj_port_vlan, obj)
-
-/* SWITCHDEV_OBJ_ID_IPV4_FIB */
-struct switchdev_obj_ipv4_fib {
-	struct switchdev_obj obj;
-	u32 dst;
-	int dst_len;
-	struct fib_info fi;
-	u8 tos;
-	u8 type;
-	u32 nlflags;
-	u32 tb_id;
-};
-
-#define SWITCHDEV_OBJ_IPV4_FIB(obj) \
-	container_of(obj, struct switchdev_obj_ipv4_fib, obj)
-
-/* SWITCHDEV_OBJ_ID_PORT_FDB */
-struct switchdev_obj_port_fdb {
-	struct switchdev_obj obj;
-	unsigned char addr[ETH_ALEN];
-	u16 vid;
-	u16 ndm_state;
-};
-
->>>>>>> 06a691e6
 #define SWITCHDEV_OBJ_PORT_FDB(obj) \
 	container_of(obj, struct switchdev_obj_port_fdb, obj)
 
