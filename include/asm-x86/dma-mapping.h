--- conflicted
+++ resolved
@@ -305,9 +305,4 @@
 		ops->free_coherent(dev, size, vaddr, bus);
 }
 
-<<<<<<< HEAD
-#include <asm-generic/dma-coherent.h>
-#endif /* ASM_X86__DMA_MAPPING_H */
-=======
-#endif
->>>>>>> fd048088
+#endif