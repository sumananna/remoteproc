/*
 * irq_domain - IRQ translation domains
 *
 * Translation infrastructure between hw and linux irq numbers.  This is
 * helpful for interrupt controllers to implement mapping between hardware
 * irq numbers and the Linux irq number space.
 *
 * irq_domains also have hooks for translating device tree or other
 * firmware interrupt representations into a hardware irq number that
 * can be mapped back to a Linux irq number without any extra platform
 * support code.
 *
 * Interrupt controller "domain" data structure. This could be defined as a
 * irq domain controller. That is, it handles the mapping between hardware
 * and virtual interrupt numbers for a given interrupt domain. The domain
 * structure is generally created by the PIC code for a given PIC instance
 * (though a domain can cover more than one PIC if they have a flat number
 * model). It's the domain callbacks that are responsible for setting the
 * irq_chip on a given irq_desc after it's been mapped.
 *
 * The host code and data structures use a fwnode_handle pointer to
 * identify the domain. In some cases, and in order to preserve source
 * code compatibility, this fwnode pointer is "upgraded" to a DT
 * device_node. For those firmware infrastructures that do not provide
 * a unique identifier for an interrupt controller, the irq_domain
 * code offers a fwnode allocator.
 */

#ifndef _LINUX_IRQDOMAIN_H
#define _LINUX_IRQDOMAIN_H

#include <linux/types.h>
#include <linux/irqhandler.h>
#include <linux/of.h>
#include <linux/radix-tree.h>

struct device_node;
struct irq_domain;
struct of_device_id;
struct irq_chip;
struct irq_data;

/* Number of irqs reserved for a legacy isa controller */
#define NUM_ISA_INTERRUPTS	16

#define IRQ_DOMAIN_IRQ_SPEC_PARAMS 16

/**
 * struct irq_fwspec - generic IRQ specifier structure
 *
 * @fwnode:		Pointer to a firmware-specific descriptor
 * @param_count:	Number of device-specific parameters
 * @param:		Device-specific parameters
 *
 * This structure, directly modeled after of_phandle_args, is used to
 * pass a device-specific description of an interrupt.
 */
struct irq_fwspec {
	struct fwnode_handle *fwnode;
	int param_count;
	u32 param[IRQ_DOMAIN_IRQ_SPEC_PARAMS];
};

/*
 * Should several domains have the same device node, but serve
 * different purposes (for example one domain is for PCI/MSI, and the
 * other for wired IRQs), they can be distinguished using a
 * bus-specific token. Most domains are expected to only carry
 * DOMAIN_BUS_ANY.
 */
enum irq_domain_bus_token {
	DOMAIN_BUS_ANY		= 0,
	DOMAIN_BUS_WIRED,
	DOMAIN_BUS_PCI_MSI,
	DOMAIN_BUS_PLATFORM_MSI,
	DOMAIN_BUS_NEXUS,
<<<<<<< HEAD
	DOMAIN_BUS_IPI,
=======
	DOMAIN_BUS_FSL_MC_MSI,
>>>>>>> 2df122bd
};

/**
 * struct irq_domain_ops - Methods for irq_domain objects
 * @match: Match an interrupt controller device node to a host, returns
 *         1 on a match
 * @map: Create or update a mapping between a virtual irq number and a hw
 *       irq number. This is called only once for a given mapping.
 * @unmap: Dispose of such a mapping
 * @xlate: Given a device tree node and interrupt specifier, decode
 *         the hardware irq number and linux irq type value.
 *
 * Functions below are provided by the driver and called whenever a new mapping
 * is created or an old mapping is disposed. The driver can then proceed to
 * whatever internal data structures management is required. It also needs
 * to setup the irq_desc when returning from map().
 */
struct irq_domain_ops {
	int (*match)(struct irq_domain *d, struct device_node *node,
		     enum irq_domain_bus_token bus_token);
	int (*map)(struct irq_domain *d, unsigned int virq, irq_hw_number_t hw);
	void (*unmap)(struct irq_domain *d, unsigned int virq);
	int (*xlate)(struct irq_domain *d, struct device_node *node,
		     const u32 *intspec, unsigned int intsize,
		     unsigned long *out_hwirq, unsigned int *out_type);

#ifdef	CONFIG_IRQ_DOMAIN_HIERARCHY
	/* extended V2 interfaces to support hierarchy irq_domains */
	int (*alloc)(struct irq_domain *d, unsigned int virq,
		     unsigned int nr_irqs, void *arg);
	void (*free)(struct irq_domain *d, unsigned int virq,
		     unsigned int nr_irqs);
	void (*activate)(struct irq_domain *d, struct irq_data *irq_data);
	void (*deactivate)(struct irq_domain *d, struct irq_data *irq_data);
	int (*translate)(struct irq_domain *d, struct irq_fwspec *fwspec,
			 unsigned long *out_hwirq, unsigned int *out_type);
#endif
};

extern struct irq_domain_ops irq_generic_chip_ops;

struct irq_domain_chip_generic;

/**
 * struct irq_domain - Hardware interrupt number translation object
 * @link: Element in global irq_domain list.
 * @name: Name of interrupt domain
 * @ops: pointer to irq_domain methods
 * @host_data: private data pointer for use by owner.  Not touched by irq_domain
 *             core code.
 * @flags: host per irq_domain flags
 *
 * Optional elements
 * @of_node: Pointer to device tree nodes associated with the irq_domain. Used
 *           when decoding device tree interrupt specifiers.
 * @gc: Pointer to a list of generic chips. There is a helper function for
 *      setting up one or more generic chips for interrupt controllers
 *      drivers using the generic chip library which uses this pointer.
 * @parent: Pointer to parent irq_domain to support hierarchy irq_domains
 *
 * Revmap data, used internally by irq_domain
 * @revmap_direct_max_irq: The largest hwirq that can be set for controllers that
 *                         support direct mapping
 * @revmap_size: Size of the linear map table @linear_revmap[]
 * @revmap_tree: Radix map tree for hwirqs that don't fit in the linear map
 * @linear_revmap: Linear table of hwirq->virq reverse mappings
 */
struct irq_domain {
	struct list_head link;
	const char *name;
	const struct irq_domain_ops *ops;
	void *host_data;
	unsigned int flags;

	/* Optional data */
	struct fwnode_handle *fwnode;
	enum irq_domain_bus_token bus_token;
	struct irq_domain_chip_generic *gc;
#ifdef	CONFIG_IRQ_DOMAIN_HIERARCHY
	struct irq_domain *parent;
#endif

	/* reverse map data. The linear map gets appended to the irq_domain */
	irq_hw_number_t hwirq_max;
	unsigned int revmap_direct_max_irq;
	unsigned int revmap_size;
	struct radix_tree_root revmap_tree;
	unsigned int linear_revmap[];
};

/* Irq domain flags */
enum {
	/* Irq domain is hierarchical */
	IRQ_DOMAIN_FLAG_HIERARCHY	= (1 << 0),

	/* Core calls alloc/free recursive through the domain hierarchy. */
	IRQ_DOMAIN_FLAG_AUTO_RECURSIVE	= (1 << 1),

	/* Irq domain is an IPI domain with virq per cpu */
	IRQ_DOMAIN_FLAG_IPI_PER_CPU	= (1 << 2),

	/* Irq domain is an IPI domain with single virq */
	IRQ_DOMAIN_FLAG_IPI_SINGLE	= (1 << 3),

	/*
	 * Flags starting from IRQ_DOMAIN_FLAG_NONCORE are reserved
	 * for implementation specific purposes and ignored by the
	 * core code.
	 */
	IRQ_DOMAIN_FLAG_NONCORE		= (1 << 16),
};

static inline struct device_node *irq_domain_get_of_node(struct irq_domain *d)
{
	return to_of_node(d->fwnode);
}

#ifdef CONFIG_IRQ_DOMAIN
struct fwnode_handle *irq_domain_alloc_fwnode(void *data);
void irq_domain_free_fwnode(struct fwnode_handle *fwnode);
struct irq_domain *__irq_domain_add(struct fwnode_handle *fwnode, int size,
				    irq_hw_number_t hwirq_max, int direct_max,
				    const struct irq_domain_ops *ops,
				    void *host_data);
struct irq_domain *irq_domain_add_simple(struct device_node *of_node,
					 unsigned int size,
					 unsigned int first_irq,
					 const struct irq_domain_ops *ops,
					 void *host_data);
struct irq_domain *irq_domain_add_legacy(struct device_node *of_node,
					 unsigned int size,
					 unsigned int first_irq,
					 irq_hw_number_t first_hwirq,
					 const struct irq_domain_ops *ops,
					 void *host_data);
extern struct irq_domain *irq_find_matching_fwnode(struct fwnode_handle *fwnode,
						   enum irq_domain_bus_token bus_token);
extern void irq_set_default_host(struct irq_domain *host);
extern int irq_domain_alloc_descs(int virq, unsigned int nr_irqs,
				  irq_hw_number_t hwirq, int node);

static inline struct fwnode_handle *of_node_to_fwnode(struct device_node *node)
{
	return node ? &node->fwnode : NULL;
}

static inline bool is_fwnode_irqchip(struct fwnode_handle *fwnode)
{
	return fwnode && fwnode->type == FWNODE_IRQCHIP;
}

static inline struct irq_domain *irq_find_matching_host(struct device_node *node,
							enum irq_domain_bus_token bus_token)
{
	return irq_find_matching_fwnode(of_node_to_fwnode(node), bus_token);
}

static inline struct irq_domain *irq_find_host(struct device_node *node)
{
	return irq_find_matching_host(node, DOMAIN_BUS_ANY);
}

/**
 * irq_domain_add_linear() - Allocate and register a linear revmap irq_domain.
 * @of_node: pointer to interrupt controller's device tree node.
 * @size: Number of interrupts in the domain.
 * @ops: map/unmap domain callbacks
 * @host_data: Controller private data pointer
 */
static inline struct irq_domain *irq_domain_add_linear(struct device_node *of_node,
					 unsigned int size,
					 const struct irq_domain_ops *ops,
					 void *host_data)
{
	return __irq_domain_add(of_node_to_fwnode(of_node), size, size, 0, ops, host_data);
}
static inline struct irq_domain *irq_domain_add_nomap(struct device_node *of_node,
					 unsigned int max_irq,
					 const struct irq_domain_ops *ops,
					 void *host_data)
{
	return __irq_domain_add(of_node_to_fwnode(of_node), 0, max_irq, max_irq, ops, host_data);
}
static inline struct irq_domain *irq_domain_add_legacy_isa(
				struct device_node *of_node,
				const struct irq_domain_ops *ops,
				void *host_data)
{
	return irq_domain_add_legacy(of_node, NUM_ISA_INTERRUPTS, 0, 0, ops,
				     host_data);
}
static inline struct irq_domain *irq_domain_add_tree(struct device_node *of_node,
					 const struct irq_domain_ops *ops,
					 void *host_data)
{
	return __irq_domain_add(of_node_to_fwnode(of_node), 0, ~0, 0, ops, host_data);
}

static inline struct irq_domain *irq_domain_create_linear(struct fwnode_handle *fwnode,
					 unsigned int size,
					 const struct irq_domain_ops *ops,
					 void *host_data)
{
	return __irq_domain_add(fwnode, size, size, 0, ops, host_data);
}

static inline struct irq_domain *irq_domain_create_tree(struct fwnode_handle *fwnode,
					 const struct irq_domain_ops *ops,
					 void *host_data)
{
	return __irq_domain_add(fwnode, 0, ~0, 0, ops, host_data);
}

extern void irq_domain_remove(struct irq_domain *host);

extern int irq_domain_associate(struct irq_domain *domain, unsigned int irq,
					irq_hw_number_t hwirq);
extern void irq_domain_associate_many(struct irq_domain *domain,
				      unsigned int irq_base,
				      irq_hw_number_t hwirq_base, int count);
extern void irq_domain_disassociate(struct irq_domain *domain,
				    unsigned int irq);

extern unsigned int irq_create_mapping(struct irq_domain *host,
				       irq_hw_number_t hwirq);
extern unsigned int irq_create_fwspec_mapping(struct irq_fwspec *fwspec);
extern void irq_dispose_mapping(unsigned int virq);

/**
 * irq_linear_revmap() - Find a linux irq from a hw irq number.
 * @domain: domain owning this hardware interrupt
 * @hwirq: hardware irq number in that domain space
 *
 * This is a fast path alternative to irq_find_mapping() that can be
 * called directly by irq controller code to save a handful of
 * instructions. It is always safe to call, but won't find irqs mapped
 * using the radix tree.
 */
static inline unsigned int irq_linear_revmap(struct irq_domain *domain,
					     irq_hw_number_t hwirq)
{
	return hwirq < domain->revmap_size ? domain->linear_revmap[hwirq] : 0;
}
extern unsigned int irq_find_mapping(struct irq_domain *host,
				     irq_hw_number_t hwirq);
extern unsigned int irq_create_direct_mapping(struct irq_domain *host);
extern int irq_create_strict_mappings(struct irq_domain *domain,
				      unsigned int irq_base,
				      irq_hw_number_t hwirq_base, int count);

static inline int irq_create_identity_mapping(struct irq_domain *host,
					      irq_hw_number_t hwirq)
{
	return irq_create_strict_mappings(host, hwirq, hwirq, 1);
}

extern const struct irq_domain_ops irq_domain_simple_ops;

/* stock xlate functions */
int irq_domain_xlate_onecell(struct irq_domain *d, struct device_node *ctrlr,
			const u32 *intspec, unsigned int intsize,
			irq_hw_number_t *out_hwirq, unsigned int *out_type);
int irq_domain_xlate_twocell(struct irq_domain *d, struct device_node *ctrlr,
			const u32 *intspec, unsigned int intsize,
			irq_hw_number_t *out_hwirq, unsigned int *out_type);
int irq_domain_xlate_onetwocell(struct irq_domain *d, struct device_node *ctrlr,
			const u32 *intspec, unsigned int intsize,
			irq_hw_number_t *out_hwirq, unsigned int *out_type);

/* IPI functions */
unsigned int irq_reserve_ipi(struct irq_domain *domain,
			     const struct cpumask *dest);
void irq_destroy_ipi(unsigned int irq);

/* V2 interfaces to support hierarchy IRQ domains. */
extern struct irq_data *irq_domain_get_irq_data(struct irq_domain *domain,
						unsigned int virq);
extern void irq_domain_set_info(struct irq_domain *domain, unsigned int virq,
				irq_hw_number_t hwirq, struct irq_chip *chip,
				void *chip_data, irq_flow_handler_t handler,
				void *handler_data, const char *handler_name);
#ifdef	CONFIG_IRQ_DOMAIN_HIERARCHY
extern struct irq_domain *irq_domain_create_hierarchy(struct irq_domain *parent,
			unsigned int flags, unsigned int size,
			struct fwnode_handle *fwnode,
			const struct irq_domain_ops *ops, void *host_data);

static inline struct irq_domain *irq_domain_add_hierarchy(struct irq_domain *parent,
					    unsigned int flags,
					    unsigned int size,
					    struct device_node *node,
					    const struct irq_domain_ops *ops,
					    void *host_data)
{
	return irq_domain_create_hierarchy(parent, flags, size,
					   of_node_to_fwnode(node),
					   ops, host_data);
}

extern int __irq_domain_alloc_irqs(struct irq_domain *domain, int irq_base,
				   unsigned int nr_irqs, int node, void *arg,
				   bool realloc);
extern void irq_domain_free_irqs(unsigned int virq, unsigned int nr_irqs);
extern void irq_domain_activate_irq(struct irq_data *irq_data);
extern void irq_domain_deactivate_irq(struct irq_data *irq_data);

static inline int irq_domain_alloc_irqs(struct irq_domain *domain,
			unsigned int nr_irqs, int node, void *arg)
{
	return __irq_domain_alloc_irqs(domain, -1, nr_irqs, node, arg, false);
}

extern int irq_domain_alloc_irqs_recursive(struct irq_domain *domain,
					   unsigned int irq_base,
					   unsigned int nr_irqs, void *arg);
extern int irq_domain_set_hwirq_and_chip(struct irq_domain *domain,
					 unsigned int virq,
					 irq_hw_number_t hwirq,
					 struct irq_chip *chip,
					 void *chip_data);
extern void irq_domain_reset_irq_data(struct irq_data *irq_data);
extern void irq_domain_free_irqs_common(struct irq_domain *domain,
					unsigned int virq,
					unsigned int nr_irqs);
extern void irq_domain_free_irqs_top(struct irq_domain *domain,
				     unsigned int virq, unsigned int nr_irqs);

extern int irq_domain_alloc_irqs_parent(struct irq_domain *domain,
					unsigned int irq_base,
					unsigned int nr_irqs, void *arg);

extern void irq_domain_free_irqs_parent(struct irq_domain *domain,
					unsigned int irq_base,
					unsigned int nr_irqs);

static inline bool irq_domain_is_hierarchy(struct irq_domain *domain)
{
	return domain->flags & IRQ_DOMAIN_FLAG_HIERARCHY;
}

static inline bool irq_domain_is_ipi(struct irq_domain *domain)
{
	return domain->flags &
		(IRQ_DOMAIN_FLAG_IPI_PER_CPU | IRQ_DOMAIN_FLAG_IPI_SINGLE);
}

static inline bool irq_domain_is_ipi_per_cpu(struct irq_domain *domain)
{
	return domain->flags & IRQ_DOMAIN_FLAG_IPI_PER_CPU;
}

static inline bool irq_domain_is_ipi_single(struct irq_domain *domain)
{
	return domain->flags & IRQ_DOMAIN_FLAG_IPI_SINGLE;
}
#else	/* CONFIG_IRQ_DOMAIN_HIERARCHY */
static inline void irq_domain_activate_irq(struct irq_data *data) { }
static inline void irq_domain_deactivate_irq(struct irq_data *data) { }
static inline int irq_domain_alloc_irqs(struct irq_domain *domain,
			unsigned int nr_irqs, int node, void *arg)
{
	return -1;
}

static inline bool irq_domain_is_hierarchy(struct irq_domain *domain)
{
	return false;
}

static inline bool irq_domain_is_ipi(struct irq_domain *domain)
{
	return false;
}

static inline bool irq_domain_is_ipi_per_cpu(struct irq_domain *domain)
{
	return false;
}

static inline bool irq_domain_is_ipi_single(struct irq_domain *domain)
{
	return false;
}
#endif	/* CONFIG_IRQ_DOMAIN_HIERARCHY */

#else /* CONFIG_IRQ_DOMAIN */
static inline void irq_dispose_mapping(unsigned int virq) { }
static inline void irq_domain_activate_irq(struct irq_data *data) { }
static inline void irq_domain_deactivate_irq(struct irq_data *data) { }
static inline struct irq_domain *irq_find_matching_fwnode(
	struct fwnode_handle *fwnode, enum irq_domain_bus_token bus_token)
{
	return NULL;
}
#endif /* !CONFIG_IRQ_DOMAIN */

#endif /* _LINUX_IRQDOMAIN_H */<|MERGE_RESOLUTION|>--- conflicted
+++ resolved
@@ -74,11 +74,8 @@
 	DOMAIN_BUS_PCI_MSI,
 	DOMAIN_BUS_PLATFORM_MSI,
 	DOMAIN_BUS_NEXUS,
-<<<<<<< HEAD
 	DOMAIN_BUS_IPI,
-=======
 	DOMAIN_BUS_FSL_MC_MSI,
->>>>>>> 2df122bd
 };
 
 /**
